--- conflicted
+++ resolved
@@ -2,46 +2,4 @@
 ipywidgets>=7.5.0
 pandas>=0.25.1
 scikit-learn>=0.22.1
-<<<<<<< HEAD
-scipy>=1.4.1
-
-# Required for environment
-autopep8
-flake8
-flake8-blind-except
-flake8-builtins
-flake8-docstrings
-flake8-logging-format
-flake8-rst-docstrings
-requirements-parser
-
-# Required for test
-nbformat
-# Pin papermill due to notebook test issue on Windows with python 3.6
-papermill<2.0.0
-# Pin pytest due to VS Code issue
-pytest==5.0.1
-pytest-cov
-pytest-mock
-pytest-mpl>=0.11
-nteract-scrapbook
-tempeh==0.1.12
-wheel
-lightgbm
-xlrd
-
-# Required for notebooks
-jupyter
-nbval
-
-# Required for documentation
-sphinx
-sphinx-gallery
-pydata-sphinx-theme
-
-bokeh
-gql==3.0.0a0
-python-dateutil
-=======
-scipy>=1.4.1
->>>>>>> d9be7d84
+scipy>=1.4.1