--- conflicted
+++ resolved
@@ -724,11 +724,7 @@
    "name": "python",
    "nbconvert_exporter": "python",
    "pygments_lexer": "ipython3",
-<<<<<<< HEAD
-   "version": "3.6.10"
-=======
    "version": "3.6.12"
->>>>>>> 90f7cd65
   }
  },
  "nbformat": 4,
