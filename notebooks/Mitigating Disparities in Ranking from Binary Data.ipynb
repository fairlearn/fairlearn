{
<<<<<<< HEAD
  "cells": [
    {
      "cell_type": "markdown",
      "metadata": {},
      "source": [
        "# Mitigating Disparities in Ranking from Binary Data\n",
        "_**An example based on the Law School Admissions Council's National Longitudinal Bar Passage Study**_\n",
        "\n",
        "\n",
        "## Contents\n",
        "\n",
        "1. [What is Covered](#What-is-Covered)\n",
        "1. [Overview](#Overview)\n",
        "1. [Data](#Data)\n",
        "1. [Unmitigated Predictor](#Unmitigated-Predictor)\n",
        "1. [Mitigating Demographic Disparity with Grid Search](#Mitigating-Demographic-Disparity-with-Grid-Search)\n",
        "   1. [Comparing Probabilistic Predictors using the Dashboard](#Comparing-Probabilistic-Predictors-using-the-Dashboard)\n",
        "1. [Obtaining Low-Disparity Classifiers](#Obtaining-Low-Disparity-Classifiers)\n",
        "   1. [Postprocessing](#Postprocessing)\n",
        "   1. [Exponentiated Gradient](#Exponentiated-Gradient)\n",
        "   1. [Comparing Classifiers using the Dashboard](#Comparing-Classifiers-using-the-Dashboard)\n",
        "\n",
        "\n",
        "## What is Covered\n",
        "\n",
        "* **Domain:**\n",
        "  * Education (law-school admissions). Please review the usage notes at the end of [Overview](#Overview).\n",
        "  \n",
        "* **ML tasks:**\n",
        "  * Prediction of the probability of success in a bar-passage exam based on binary classification data.\n",
        "  * Binary classification.\n",
        "  * Ranking based on probabilistic predictions.\n",
        "\n",
        "* **Fairness tasks:**\n",
        "  * Assessment of unfairness using Fairlearn metrics and Fairlearn dashboard.\n",
        "  * Mitigation of unfairness using Fairlearn mitigation algorithms.\n",
        "\n",
        "* **Performance metrics:**\n",
        "  * Area under ROC curve.\n",
        "  * Worst-case area under ROC curve.\n",
        "  * Balanced accuracy.\n",
        "\n",
        "* **Fairness metrics:**\n",
        "  * Demographic parity difference (for both binary and continuous predictions).\n",
        "\n",
        "* **Mitigation algorithms:**\n",
        "  * `fairlearn.reductions.ExponentiatedGradient`\n",
        "  * `fairlearn.reductions.GridSearch`\n",
        "  * `fairlearn.postprocessing.ThresholdOptimizer`\n",
        "\n",
        "## Overview\n",
        "\n",
        "We consider the task of ranking students for admission to law school using the data collected in [Law School Admissions Council's (LSAC) National Longitudinal Bar Passage Study](https://eric.ed.gov/?id=ED469370); specifically, the version downloaded from [Project SEAPHE](http://www.seaphe.org/databases.php). We highlight some of the fairness considerations that come up not only in school admissions, but also in other ranking scenarios. Necessarily, our example is simplified and ignores many real-world considerations specific to school admissions.\n",
        "\n",
        "The data set contains information about law students collected by LSAC between 1991 and 1997. Some of the information is available at the admission time (such as the undergraduate GPA and LSAT score), and some describes the performance of the students once admitted. We also have access to their self-identified race. To simplify this example, we will limit the attention to those self-identified as **black** and **white** (two largest groups) and restrict our attention to two features (undergraduate GPA and LSAT score).\n",
        "\n",
        "To help with ranking law school applicants, we train a model that uses the information that is available about a student at the admission time to predict the probability that they will pass their bar exam. The predictions of our model are intended to be used (among other factors) by admission officers to select the applicants. After training the initial model, we examine differences in the predictions it induces across two the two groups. We then mitigate these differences using three Fairlearn algorithms: `GridSearch`, `ThresholdOptimizer` and `ExponentiatedGradient`.\n",
        "\n",
        "**Usage notes:** This notebook is intended as an example of Fairlearn functionality and not a fully realistic case study of an admission scenario. In real world, one should think carefully about whether it is appropriate to rank or score individuals. Also, additional features beyond the two considered here (GPA and LSAT scores) should be considered in practice, as recommended by the authors of the [LSAC study](https://eric.ed.gov/?id=ED469370). Finally, in real-world settings, it would be inappropriate to restrict attention to only two of the subgroups without evaluating the impacts on other individuals."
      ]
    },
    {
      "cell_type": "markdown",
      "metadata": {},
      "source": [
        "## Data\n",
        "\n",
        "We download the data using the `tempeh` package, which already filters the set of students to black and white and splits them into training and test subsets. The training and test data sets are loaded in three parts:\n",
        "\n",
        "* **X_train**, **X_test**: features describing the training and test data; `tempeh` provides two features: `ugpa` (undegraduate GPA) and `lsat` (LSAT score)\n",
        "\n",
        "* **y_train**, **y_test**: labels of the training and test data; the labels are 0 or 1, indicating whether a student passed the bar exam by the 2nd attempt\n",
        "\n",
        "* **A_train**, **A_test**: self-identified race of each student (black or white)"
      ]
    },
    {
      "cell_type": "code",
      "execution_count": null,
      "metadata": {},
      "outputs": [],
      "source": [
        "import numpy as np\n",
        "import pandas as pd\n",
        "from IPython.display import display, HTML\n",
        "\n",
        "# Load the data using the tempeh package\n",
        "from tempeh.configurations import datasets\n",
        "dataset = datasets['lawschool_passbar']()\n",
        "\n",
        "X_train, X_test = dataset.get_X(format=pd.DataFrame)\n",
        "y_train, y_test = dataset.get_y(format=pd.Series)\n",
        "A_train, A_test = dataset.get_sensitive_features(name='race', format=pd.Series)\n",
        "\n",
        "# Combine all training data into a single data frame and glance at a few rows\n",
        "all_train = pd.concat([X_train, y_train, A_train], axis=1)\n",
        "display(all_train)"
      ]
    },
    {
      "cell_type": "markdown",
      "metadata": {},
      "source": [
        "Now, let us examine the data more closely. We look at the distributions of `lsat` and `ugpa` by race (summarized via quartiles), and compare them with the bar passage rates."
      ]
    },
    {
      "cell_type": "code",
      "execution_count": null,
      "metadata": {},
      "outputs": [],
      "source": [
        "all_train_grouped = all_train.groupby('race')\n",
        "\n",
        "counts_by_race = all_train_grouped[['lsat']].count().rename(\n",
        "    columns={'lsat': 'count'})\n",
        "\n",
        "quartiles_by_race = all_train_grouped[['lsat','ugpa']].quantile([.25, .50, .75]).rename(\n",
        "    index={0.25: \"25%\", 0.5: \"50%\", 0.75: \"75%\"}, level=1).unstack()\n",
        "\n",
        "rates_by_race = all_train_grouped[['pass_bar']].mean().rename(\n",
        "    columns={'pass_bar': 'pass_bar_rate'})\n",
        "\n",
        "summary_by_race = pd.concat([counts_by_race, quartiles_by_race, rates_by_race], axis=1)\n",
        "display(summary_by_race)"
      ]
    },
    {
      "cell_type": "markdown",
      "metadata": {},
      "source": [
        "The majority of the students in the study are white. There is a notable gap between white and black students in their incoming academic credentials: the 75th percentile of the LSAT scores of black students is lower than the 25th percentile of the LSAT scores among white students. There is a less severe, but still substantial gap in UGPA. The achievement gap is greatly diminished in terms of the bar passage rate (78% for black students and 97% for white students). The authors of the [LSAC study](https://eric.ed.gov/?id=ED469370) conclude that this justifies admission practices that look beyond LSAT and UGPA. However, in this simplified example, we build predictors of bar passage from these two variables alone."
      ]
    },
    {
      "cell_type": "markdown",
      "metadata": {},
      "source": [
        "## Unmitigated Predictor\n",
        "\n",
        "We first train a standard logistic regression predictor that does not seek to incorporate any notion of fairness."
      ]
    },
    {
      "cell_type": "code",
      "execution_count": null,
      "metadata": {},
      "outputs": [],
      "source": [
        "from sklearn.linear_model import LogisticRegression\n",
        "\n",
        "unmitigated_predictor = LogisticRegression(solver='liblinear', fit_intercept=True)\n",
        "unmitigated_predictor.fit(X_train, y_train)"
      ]
    },
    {
      "cell_type": "markdown",
      "metadata": {},
      "source": [
        "We view the probabilistic predictions produced by the logistic model as scores and evaluate the quality of the ranking they produce in terms of the [area under the ROC curve](https://en.wikipedia.org/wiki/Receiver_operating_characteristic#Area_under_the_curve) (AUC). AUC is equal to the probability that a randomly chosen positive example (i.e., a student who passes the bar) is scored above a randomly chosen negative example (i.e., a student who does not pass the bar). An AUC of 0.5 means that the scores are no better than a random coin flip, whereas AUC of 1.0 means that the scores perfectly separate positives from negatives. The AUC metric has two desirable properties: (1) it is preserved by monotone transformations of the score, and (2) it is not sensitive to the imbalance between positives and negatives, which is quite severe in our example, with the overall bar passage rate above 94%.\n",
        "\n",
        "Note that the logistic regression estimator above does not seek to optimize AUC directly, but only seeks to optimize the logistic loss. However, a good logistic loss is also expected to yield a good AUC.\n",
        "\n",
        "To obtain the AUC values for the overall student population as well as black and white subpopulations, we use the **group metric** variant of the `sklearn` metric [`roc_auc_score`](https://scikit-learn.org/stable/modules/generated/sklearn.metrics.roc_auc_score.html)."
      ]
    },
    {
      "cell_type": "code",
      "execution_count": null,
      "metadata": {},
      "outputs": [],
      "source": [
        "from fairlearn.metrics import roc_auc_score_group_summary\n",
        "\n",
        "# a convenience function that transforms the result of a group metric call into a data frame\n",
        "def summary_as_df(name, summary):\n",
        "    a = pd.Series(summary.by_group)\n",
        "    a['overall'] = summary.overall\n",
        "    return pd.DataFrame({name: a})\n",
        "\n",
        "scores_unmitigated = pd.Series(unmitigated_predictor.predict_proba(X_test)[:,1], name=\"score_unmitigated\")\n",
        "auc_unmitigated = summary_as_df(\n",
        "    \"auc_unmitigated\", roc_auc_score_group_summary(y_test, scores_unmitigated, sensitive_features=A_test))\n",
        "\n",
        "display(HTML('<span id=\"auc_unmitigated\">'),\n",
        "        auc_unmitigated,\n",
        "        HTML('</span>'))"
      ]
    },
    {
      "cell_type": "markdown",
      "metadata": {},
      "source": [
        "We next examine how the unmitigated predictor affects applicants of different race when it is used to score them. We plot the CDFs of the scores it generates for each group. We then consider all possible thresholds on the value of the score, and for each threshold check the fraction of black vs white students above the threshold. The largest observed difference across all possible thresholds is referred to as the **demographic parity difference** or **demographic disparity** (see [Agarwal et al. 2018](http://proceedings.mlr.press/v97/agarwal19d.html), where it is reffered to as SP disparity). Pictorially, this corresponds to the largest vertical difference between the two CDFs. Note that this disparity metric is preserved under monotone transformations of the scores."
      ]
    },
    {
      "cell_type": "code",
      "execution_count": null,
      "metadata": {},
      "outputs": [],
      "source": [
        "%matplotlib inline\n",
        "import matplotlib.pyplot as plt\n",
        "from scipy.stats import cumfreq\n",
        "\n",
        "def compare_cdfs(data, A, num_bins=100):\n",
        "    cdfs = {}\n",
        "    assert len(np.unique(A)) == 2\n",
        "    \n",
        "    limits = ( min(data), max(data) )\n",
        "    s = 0.5 * (limits[1] - limits[0]) / (num_bins - 1)\n",
        "    limits = ( limits[0]-s, limits[1] + s)\n",
        "    \n",
        "    for a in np.unique(A):\n",
        "        subset = data[A==a]\n",
        "        \n",
        "        cdfs[a] = cumfreq(subset, numbins=num_bins, defaultreallimits=limits)\n",
        "        \n",
        "    lower_limits = [v.lowerlimit for _, v in cdfs.items()]\n",
        "    bin_sizes = [v.binsize for _,v in cdfs.items()]\n",
        "    actual_num_bins = [v.cumcount.size for _,v in cdfs.items()]\n",
        "    \n",
        "    assert len(np.unique(lower_limits)) == 1\n",
        "    assert len(np.unique(bin_sizes)) == 1\n",
        "    assert np.all([num_bins==v.cumcount.size for _,v in cdfs.items()])\n",
        "    \n",
        "    xs = lower_limits[0] + np.linspace(0, bin_sizes[0]*num_bins, num_bins)\n",
        "    \n",
        "    disparities = np.zeros(num_bins)\n",
        "    for i in range(num_bins):\n",
        "        cdf_values = np.clip([v.cumcount[i]/len(data[A==k]) for k,v in cdfs.items()],0,1)\n",
        "        disparities[i] = max(cdf_values)-min(cdf_values)  \n",
        "    \n",
        "    return xs, cdfs, disparities\n",
        "    \n",
        "    \n",
        "def plot_and_compare_cdfs(data, A, num_bins=100, loc='best'):\n",
        "    xs, cdfs, disparities = compare_cdfs(data, A, num_bins)\n",
        "    \n",
        "    for k, v in cdfs.items():\n",
        "        plt.plot(xs, v.cumcount/len(data[A==k]), label=k)\n",
        "    \n",
        "    assert disparities.argmax().size == 1\n",
        "    d_idx = disparities.argmax()\n",
        "    \n",
        "    xs_line = [xs[d_idx],xs[d_idx]]\n",
        "    counts = [v.cumcount[d_idx]/len(data[A==k]) for k, v in cdfs.items()]\n",
        "    ys_line = [min(counts), max(counts)]\n",
        "    \n",
        "    plt.plot(xs_line, ys_line, 'o--')\n",
        "    disparity_label = \"max disparity = {0:.3f}\\nat {1:0.3f}\".format(disparities[d_idx], xs[d_idx])\n",
        "    plt.text(xs[d_idx], 1, disparity_label, ha=\"right\", va=\"top\")\n",
        "    \n",
        "    plt.xlabel(data.name)\n",
        "    plt.ylabel(\"cumulative frequency\")\n",
        "    plt.legend(loc=loc)\n",
        "    plt.show()\n",
        "\n",
        "display(HTML('<span id=\"disparity_unmitigated\">'))\n",
        "plot_and_compare_cdfs(scores_unmitigated, A_test)\n",
        "display(HTML('</span>'))"
      ]
    },
    {
      "cell_type": "markdown",
      "metadata": {},
      "source": [
        "We see that the largest disparity of about 0.6 occurs at the threshold value 0.94: only 23% of black students, but 83% of white students are above this threshold."
      ]
    },
    {
      "cell_type": "markdown",
      "metadata": {},
      "source": [
        "## Mitigating Demographic Disparity with Grid Search\n",
        "\n",
        "We next show how to mitigate the demographic disparity using the `GridSearch` algorithm of Fairlearn. We will use this algorithm to obtain several models that achieve various trade-offs between accuracy (measured by AUC) and demographic disparity.\n",
        "\n",
        "The `GridSearch` variant that we will use was developed for *classification* under demographic parity, but the experiments of\n",
        "[Agarwal et al. (2018)](http://proceedings.mlr.press/v97/agarwal19d.html) show that it also performs well for *logistic regression* (viewed as the probability prediction) under demographic parity. While the resulting logistic models mitigate the demographic disparity, they might not be well calibrated (unlike unmitigated logistic models), so we use Platt's scaling for [calibration](https://scikit-learn.org/stable/modules/calibration.html). Note that Platt's scaling is a monotone transformation, and so it has no effect on the AUC values or the demographic disparity of the resulting model. However, it makes the predicted scores interpretable as probabilities.\n",
        "\n",
        "`GridSearch` generates models corresponding to various Lagrange multiplier vectors of the underlying constraint optimization problem. We will compute 41 models on a grid of Lagrange multiplier vectors whose L1-norm is bounded by 10. For details on how the search works, refer to Section 3.4 of [Agarwal et. al (2018)](http://proceedings.mlr.press/v80/agarwal18a.html). The following cell may take a couple of minutes to run:"
      ]
    },
    {
      "cell_type": "code",
      "execution_count": null,
      "metadata": {},
      "outputs": [],
      "source": [
        "from fairlearn.reductions import GridSearch, DemographicParity\n",
        "from sklearn.calibration import CalibratedClassifierCV\n",
        "\n",
        "sweep = GridSearch(LogisticRegression(solver='liblinear', fit_intercept=True),\n",
        "                   constraints=DemographicParity(),\n",
        "                   grid_size=41,\n",
        "                   grid_limit=10)\n",
        "\n",
        "sweep.fit(X_train, y_train, sensitive_features=A_train)\n",
        "\n",
        "calibrated_predictors = []\n",
        "for predictor in sweep._predictors:\n",
        "    calibrated = CalibratedClassifierCV(base_estimator=predictor, cv='prefit', method='sigmoid')\n",
        "    calibrated.fit(X_train, y_train)\n",
        "    calibrated_predictors.append(calibrated)"
      ]
    },
    {
      "cell_type": "markdown",
      "metadata": {},
      "source": [
        "We next assess the accuracy and disparity of the obtained predictors in a scatter plot, with *x* axis showing the worst-case AUC among the two subpopulations (of black and white students) and *y* axis showing the demographic disparity. Ideal models would be in the bottom right."
      ]
    },
    {
      "cell_type": "code",
      "execution_count": null,
      "metadata": {},
      "outputs": [],
      "source": [
        "from fairlearn.metrics import roc_auc_score_group_min\n",
        "\n",
        "def auc_disparity_sweep_plot(predictors, names, marker='o', scale_size=1, zorder=-1):\n",
        "    roc_auc = np.zeros(len(predictors))\n",
        "    disparity = np.zeros(len(predictors))\n",
        "    \n",
        "    for i in range(len(predictors)):\n",
        "        preds = predictors[i].predict_proba(X_test)[:,1]\n",
        "        roc_auc[i] = roc_auc_score_group_min(y_test, preds, sensitive_features=A_test)\n",
        "        _, _, dis = compare_cdfs(preds, A_test)\n",
        "        disparity[i] = dis.max()\n",
        "        \n",
        "    plt.scatter(roc_auc, disparity,\n",
        "                s=scale_size * plt.rcParams['lines.markersize'] ** 2, marker=marker, zorder=zorder)\n",
        "    for i in range(len(roc_auc)):\n",
        "        plt.annotate(names[i], (roc_auc[i], disparity[i]), xytext=(3,2), textcoords=\"offset points\", zorder=zorder+1)\n",
        "    plt.xlabel(\"worst-case AUC\")\n",
        "    plt.ylabel(\"demographic disparity\")\n",
        "    \n",
        "auc_disparity_sweep_plot(calibrated_predictors, names=range(len(calibrated_predictors)))\n",
        "auc_disparity_sweep_plot([unmitigated_predictor], names=[''], marker='*', zorder=1, scale_size=5)\n",
        "plt.show()"
      ]
    },
    {
      "cell_type": "markdown",
      "metadata": {},
      "source": [
        "Model 33 has the lowest disparity, but its worst-case AUC is essentially the same as that of a coin flip. The unmitigated model, marked as a star, has a good worst-case AUC, but large disparity. We examine models 35 and 36: their AUC values are well above 0.6 and they substantially reduce the demographic disparity compared with the unmitigated model:"
      ]
    },
    {
      "cell_type": "code",
      "execution_count": null,
      "metadata": {
        "scrolled": false
      },
      "outputs": [],
      "source": [
        "scores_model35 = pd.Series(calibrated_predictors[35].predict_proba(X_test)[:,1], name=\"score_model35\")\n",
        "scores_model36 = pd.Series(calibrated_predictors[36].predict_proba(X_test)[:,1], name=\"score_model36\")\n",
        "\n",
        "auc_model35 = summary_as_df(\n",
        "        \"auc_model35\", roc_auc_score_group_summary(y_test, scores_model35, sensitive_features=A_test))\n",
        "auc_model36 = summary_as_df(\n",
        "        \"auc_model36\", roc_auc_score_group_summary(y_test, scores_model36, sensitive_features=A_test))\n",
        "\n",
        "display(HTML('<span id=\"grid_search_comparison\">'),\n",
        "        pd.concat([auc_model35, auc_model36, auc_unmitigated], axis=1),\n",
        "        HTML('</span>'))\n",
        "plot_and_compare_cdfs(scores_model35, A_test)\n",
        "plot_and_compare_cdfs(scores_model36, A_test)\n",
        "plot_and_compare_cdfs(scores_unmitigated, A_test)"
      ]
    },
    {
      "cell_type": "markdown",
      "metadata": {},
      "source": [
        "### Comparing Probabilistic Predictors using the Dashboard\n",
        "\n",
        "Next, we compare the three predictors above (unmitigated, model 35 and model 36) using `FairlearnDashboard`. The dashboard currently does not evaluate the demographic disparity of probabilistic scores, but instead evaluates the disparity in mean predictions&mdash;in this case, this amounts to the difference between mean predictions for the white and black subpopulations. However, thanks to the calibration step, the disparity in mean predictions qualitatively agrees with the demographic disparity (albeit this is not always the case and in general they could go in opposite directions)."
      ]
    },
    {
      "cell_type": "code",
      "execution_count": null,
      "metadata": {},
      "outputs": [],
      "source": [
        "from fairlearn.widget import FairlearnDashboard\n",
        "FairlearnDashboard(sensitive_features=A_test, sensitive_feature_names=['Race'],\n",
        "                   y_true=y_test,\n",
        "                   y_pred={\"unmitigated\": scores_unmitigated, \"model35\": scores_model35, \"model36\": scores_model36})"
      ]
    },
    {
      "cell_type": "markdown",
      "metadata": {},
      "source": [
        "## Obtaining Low-Disparity Classifiers\n",
        "\n",
        "In this section, we shift attention from the task of scoring and ranking students to the task of automatically classifying students, for example, in order to screen them for an interview or a deeper review of their application materials. Our goal is to obtain a _classifier_ that maximizes AUC while respecting demographic parity.\n",
        "\n",
        "The outputs of a classifier are either 0 or 1, so it is possible to re-interpret the AUC of a classifier as the *balanced accuracy*, meaning the accuracy under the distribution re-weighted to have the same mass of positive and negative examples. Demographic disparity can also be interpreted as the difference between the rates at which the students of either race are classified as 1; we refer to this rate as the _selection rate_.\n",
        "\n",
        "### Postprocessing\n",
        "\n",
        "We first show how to obtain low-disparity classifiers by thresholding scores&mdash;such as the scores produced by unmitigated logistic regression&mdash;using the postprocessing algorithm of [Hardt et al. (2016)](https://arxiv.org/abs/1610.02413), implemented in the class  `ThresholdOptimizer`. This algorithm finds thresholds that optimize accuracy subject to the constraint that there be no demographic disparity on the training data. Since our goal here is to optimize _balanced_ accuracy rather than accuracy, we first re-balance the data by randomly subsampling positive examples, so they are equal in number to negative examples. We then pass this re-balanced data set to `ThresholdOptimizer`. Since the accuracy of a classifier on the re-balanced data set is in expectation equal to the AUC on the original data, `ThresholdOptimizer` now seeks to optimize our desired accuracy metric."
      ]
    },
    {
      "cell_type": "code",
      "execution_count": null,
      "metadata": {},
      "outputs": [],
      "source": [
        "from sklearn.base import BaseEstimator, ClassifierMixin\n",
        "from fairlearn.postprocessing import ThresholdOptimizer\n",
        "\n",
        "# We want to apply ThresholdOptimizer to the probabilities returned\n",
        "# by the unmitigated logistic regression predictor. Since ThresholdOptimizer\n",
        "# applies thresholding to the output of predict(), but LogisticRegression\n",
        "# returns probabilities (of both classes) in predict_proba(), we need to\n",
        "# use the following wrapper for LogisticRegression.\n",
        "\n",
        "class LogisticRegressionAsRegression(BaseEstimator, ClassifierMixin):\n",
        "    def __init__(self, logistic_regression_estimator):\n",
        "        self.logistic_regression_estimator = logistic_regression_estimator\n",
        "    \n",
        "    def fit(self, X, y):\n",
        "        self.logistic_regression_estimator.fit(X, y)\n",
        "        return self\n",
        "    \n",
        "    def predict(self, X):\n",
        "        # use predict_proba to get real values instead of 0/1, select only prob for 1\n",
        "        scores = self.logistic_regression_estimator.predict_proba(X)[:,1]\n",
        "        return scores\n",
        "\n",
        "\n",
        "balanced_index_pass0 = y_train[y_train==0].index \n",
        "balanced_index_pass1 = y_train[y_train==1].sample(n=balanced_index_pass0.size, random_state=0).index\n",
        "balanced_index = balanced_index_pass0.union(balanced_index_pass1)\n",
        "\n",
        "pp_estimator = ThresholdOptimizer(\n",
        "    estimator=LogisticRegressionAsRegression(unmitigated_predictor),\n",
        "    constraints=\"demographic_parity\",\n",
        "    prefit=True)\n",
        "\n",
        "pp_estimator.fit(X_train.iloc[balanced_index,:], y_train.iloc[balanced_index],\n",
        "                 sensitive_features=A_train.iloc[balanced_index])"
      ]
    },
    {
      "cell_type": "markdown",
      "metadata": {},
      "source": [
        "We next evaluate AUC (balanced accuracy) and demographic disparity (disparity in selection rates) of the black and white students on the test data; note that we use the actual test data (not a re-balanced version, which we only used for training purposes)."
      ]
    },
    {
      "cell_type": "code",
      "execution_count": null,
      "metadata": {},
      "outputs": [],
      "source": [
        "from fairlearn.metrics import mean_prediction_group_summary\n",
        "\n",
        "scores_pp = pd.Series(pp_estimator.predict(X_test, sensitive_features=A_test), name=\"scores_post\")\n",
        "auc_pp = summary_as_df(\n",
        "    \"auc_post\",\n",
        "    roc_auc_score_group_summary(y_test, scores_pp, sensitive_features=A_test))\n",
        "sel_pp = summary_as_df(\n",
        "    \"selection_post\",\n",
        "    mean_prediction_group_summary(y_test, scores_pp, sensitive_features=A_test))\n",
        "\n",
        "pp_summary = pd.concat([auc_pp, sel_pp], axis=1)\n",
        "pp_summary.loc['disparity']=(pp_summary.loc['white']-pp_summary.loc['black']).abs()\n",
        "pp_summary.loc['disparity', pp_summary.columns.str.startswith('auc')]='-'\n",
        "\n",
        "display(pp_summary)"
      ]
    },
    {
      "cell_type": "markdown",
      "metadata": {},
      "source": [
        "The original unmitigated scores have the demographic disparity around 0.6 (see [here](#disparity_unmitigated)). We see that `ThresholdOptimizer` dramatically reduces the disparity to around 0.1. At the same time, the AUC in each subpopulation is at or above 0.65, a moderate drop from the unmitigated values of 0.72 and 0.74 (see [here](#auc_unmitigated)). This is a more favorable trade-off than the one achieved by model 35 above, with the disparity of 0.4 and the worst-case AUC of around 0.62 (see [here](#grid_search_comparison)). However, note that `ThresholdOptimizer` is a classifier, and so it can only work as a crude ranker. Additionally, `ThresholdOptimizer` uses the sensitive feature (in this instance race) at the prediction time, by applying a different threshold to unmitigated scores depending on race. In some use cases, these two properties might be undesirable. We next show how to obtain a classifier that also seeks to achieve low demographic disparity, but without requiring access to the sensitive feature at the evaluation time.\n",
        "\n",
        "*Note*: `ThresholdOptimizer` produces randomized predictions, so the AUC and selection rate of postprocessing will vary if you re-run the cell above. Also, while `ThresholdOptimizer` is guaranteed to achieve zero demographic disparity on its training data, this does not mean it will achieve zero demographic disparity on the test data for several reasons: (1) the training data is balanced whereas test data is not, so test data comes from a different distribution than training data; (2) even if training and test data were coming from the same distribution, there would be some differences due to finite sample sizes."
      ]
    },
    {
      "cell_type": "markdown",
      "metadata": {},
      "source": [
        "### Exponentiated Gradient\n",
        "\n",
        "`ExponentiatedGradient` also seeks to find a classifier that optimizes accuracy while placing a constraint on the demographic disparity. However, it operates as a *reduction* to standard classification, taking any estimator as a black box. During its run it repeatedly re-fits the estimator on variously reweighted training data and eventually produces a randomized classifier of the same type as the provided black-box estimator. This means that if the black box does not have access to the sensitive feature, neither will the predictor fitted by `ExponentiatedGradient`.\n",
        "\n",
        "We next train two classifiers via `ExponentiatedGradient`. Both use `LogisticRegression` as a black box. However, one has only access to the original features (**X_train** and **X_test**), whereas the other one also has access to the sensitive features, which we include in the extended feature set (**XA_train** and **XA_test**). Both classifiers optimize AUC subject to the constraint that demographic disparity on training data is at most 0.01. We also set the convergence parameter `nu` to `1e-6` to optimize to numerical precision (the default is to optimize to statistical precision, which we override here)."
      ]
    },
    {
      "cell_type": "code",
      "execution_count": null,
      "metadata": {},
      "outputs": [],
      "source": [
        "from fairlearn.reductions import ExponentiatedGradient\n",
        "\n",
        "XA_train = pd.concat([X_train, A_train=='black'], axis=1).astype(float)\n",
        "XA_test = pd.concat([X_test, A_test=='black'], axis=1).astype(float)\n",
        "\n",
        "expgrad_X = ExponentiatedGradient(\n",
        "    LogisticRegression(solver='liblinear', fit_intercept=True),\n",
        "    constraints=DemographicParity(),\n",
        "    eps=0.01,\n",
        "    nu=1e-6)\n",
        "expgrad_XA = ExponentiatedGradient(\n",
        "    LogisticRegression(solver='liblinear', fit_intercept=True),\n",
        "    constraints=DemographicParity(),\n",
        "    eps=0.01,\n",
        "    nu=1e-6)\n",
        "\n",
        "expgrad_X.fit(\n",
        "    X_train.iloc[balanced_index,:],\n",
        "    y_train.iloc[balanced_index],\n",
        "    sensitive_features=A_train.iloc[balanced_index])\n",
        "expgrad_XA.fit(\n",
        "    XA_train.iloc[balanced_index,:],\n",
        "    y_train.iloc[balanced_index],\n",
        "    sensitive_features=A_train.iloc[balanced_index])"
      ]
    },
    {
      "cell_type": "code",
      "execution_count": null,
      "metadata": {},
      "outputs": [],
      "source": [
        "scores_expgrad_X = pd.Series(expgrad_X.predict(X_test), name=\"scores_expgrad_X\")\n",
        "scores_expgrad_XA = pd.Series(expgrad_XA.predict(XA_test), name=\"scores_expgrad_XA\")\n",
        "\n",
        "auc_expgrad_X = summary_as_df(\n",
        "    \"auc_expgrad_X\",\n",
        "    roc_auc_score_group_summary(y_test, scores_expgrad_X, sensitive_features=A_test))\n",
        "sel_expgrad_X = summary_as_df(\n",
        "    \"selection_expgrad_X\",\n",
        "    mean_prediction_group_summary(y_test, scores_expgrad_X, sensitive_features=A_test))\n",
        "auc_expgrad_XA = summary_as_df(\n",
        "    \"auc_expgrad_XA\",\n",
        "    roc_auc_score_group_summary(y_test, scores_expgrad_XA, sensitive_features=A_test))\n",
        "sel_expgrad_XA = summary_as_df(\n",
        "    \"selection_expgrad_XA\",\n",
        "    mean_prediction_group_summary(y_test, scores_expgrad_XA, sensitive_features=A_test))\n",
        "\n",
        "classifier_summary = pd.concat([auc_pp, sel_pp, auc_expgrad_X, sel_expgrad_X, auc_expgrad_XA, sel_expgrad_XA], axis=1)\n",
        "classifier_summary.loc['disparity']=(classifier_summary.loc['white']-classifier_summary.loc['black']).abs()\n",
        "classifier_summary.loc['disparity', classifier_summary.columns.str.startswith('auc')]='-'\n",
        "display(classifier_summary)"
      ]
    },
    {
      "cell_type": "markdown",
      "metadata": {},
      "source": [
        "We see that exponentiated gradient variants generally achieve lower disparity on this data than `ThresholdOptimizer`. Without access to the sensitive feature at the test time, this comes at the cost of bringing the AUC essentially to that of a random coin toss (AUC of **expgrad_X** is close to 0.5). With access to the sensitive feature, the overall AUC is comparable to that achieved by `ThresholdOptimizer`, but `ThresholdOptimizer` achieves a better worst-case AUC across the two population. \n",
        "\n",
        "*Note*: `ExponentiatedGradient` produces randomized predictions (similarly to `ThresholdOptimizer`), so the AUC and selection rate will vary if you re-run the cell above. Also, because of a mismatch between the training and test distributions and because of finite samples, we do not expect `ExponentiatedGradient` to achieve test disparity equal to 0.01.\n",
        "\n",
        "We next show that if we are willing to tolerate a larger demographic disparity, it is possible to achieve non-trivial AUC values even without access to the sensitive feature. We run `ExponentiatedGradient` with the bound on the training disparity equal to 0.3:"
      ]
    },
    {
      "cell_type": "code",
      "execution_count": null,
      "metadata": {},
      "outputs": [],
      "source": [
        "expgrad_X_alt = ExponentiatedGradient(\n",
        "    LogisticRegression(solver='liblinear', fit_intercept=True),\n",
        "    constraints=DemographicParity(),\n",
        "    eps=0.3, # This has changed from 0.01 in the above examples\n",
        "    nu=1e-6)\n",
        "\n",
        "expgrad_X_alt.fit(\n",
        "    X_train.iloc[balanced_index,:],\n",
        "    y_train.iloc[balanced_index],\n",
        "    sensitive_features=A_train.iloc[balanced_index])\n",
        "\n",
        "scores_expgrad_X_alt = pd.Series(\n",
        "    expgrad_X_alt.predict(X_test), name=\"scores_expgrad_X_alt\")\n",
        "\n",
        "auc_expgrad_X_alt = summary_as_df(\n",
        "    \"auc_expgrad_X_alt\",\n",
        "    roc_auc_score_group_summary(y_test, scores_expgrad_X_alt, sensitive_features=A_test))\n",
        "sel_expgrad_X_alt = summary_as_df(\n",
        "    \"selection_expgrad_X_alt\",\n",
        "    mean_prediction_group_summary(y_test, scores_expgrad_X_alt, sensitive_features=A_test))\n",
        "\n",
        "auc_expgrad_X_alt.loc['disparity'] = '-'\n",
        "sel_expgrad_X_alt.loc['disparity'] = (sel_expgrad_X_alt.loc['white'] - sel_expgrad_X_alt.loc['black']).abs()\n",
        "\n",
        "display(pd.concat([auc_expgrad_X_alt, sel_expgrad_X_alt], axis=1))"
      ]
    },
    {
      "cell_type": "markdown",
      "metadata": {},
      "source": [
        "### Comparing Classifiers using the Dashboard\n",
        "\n",
        "We finish this section by comparing the four predictors above using `FairlearnDashboard`:"
      ]
    },
    {
      "cell_type": "code",
      "execution_count": null,
      "metadata": {},
      "outputs": [],
      "source": [
        "FairlearnDashboard(sensitive_features=A_test, sensitive_feature_names=['Race'],\n",
        "                   y_true=y_test,\n",
        "                   y_pred={\"postprocessing\": scores_pp,\n",
        "                           \"expgrad_X\": scores_expgrad_X,\n",
        "                           \"expgrad_X_alt\": scores_expgrad_X_alt,\n",
        "                           \"expgrad_XA\": scores_expgrad_XA})"
      ]
    },
    {
      "cell_type": "code",
      "execution_count": null,
      "metadata": {},
      "outputs": [],
      "source": []
    }
  ],
  "metadata": {
    "kernelspec": {
      "display_name": "Python 3",
      "language": "python",
      "name": "python3"
    },
    "language_info": {
      "codemirror_mode": {
        "name": "ipython",
        "version": 3
      },
      "file_extension": ".py",
      "mimetype": "text/x-python",
      "name": "python",
      "nbconvert_exporter": "python",
      "pygments_lexer": "ipython3",
      "version": "3.7.4"
    }
  },
  "nbformat": 4,
  "nbformat_minor": 2
=======
 "cells": [
  {
   "cell_type": "markdown",
   "metadata": {},
   "source": [
    "# Mitigating Disparities in Ranking from Binary Data\n",
    "_**An example based on the Law School Admissions Council's National Longitudinal Bar Passage Study**_\n",
    "\n",
    "\n",
    "## Contents\n",
    "\n",
    "1. [What is Covered](#What-is-Covered)\n",
    "1. [Overview](#Overview)\n",
    "1. [Data](#Data)\n",
    "1. [Unmitigated Predictor](#Unmitigated-Predictor)\n",
    "1. [Mitigating Demographic Disparity with Grid Search](#Mitigating-Demographic-Disparity-with-Grid-Search)\n",
    "   1. [Comparing Probabilistic Predictors using the Dashboard](#Comparing-Probabilistic-Predictors-using-the-Dashboard)\n",
    "1. [Obtaining Low-Disparity Classifiers](#Obtaining-Low-Disparity-Classifiers)\n",
    "   1. [Postprocessing](#Postprocessing)\n",
    "   1. [Exponentiated Gradient](#Exponentiated-Gradient)\n",
    "   1. [Comparing Classifiers using the Dashboard](#Comparing-Classifiers-using-the-Dashboard)\n",
    "\n",
    "\n",
    "## What is Covered\n",
    "\n",
    "* **Domain:**\n",
    "  * Education (law-school admissions). Please review the usage notes at the end of [Overview](#Overview).\n",
    "  \n",
    "* **ML tasks:**\n",
    "  * Prediction of the probability of success in a bar-passage exam based on binary classification data.\n",
    "  * Binary classification.\n",
    "  * Ranking based on probabilistic predictions.\n",
    "\n",
    "* **Fairness tasks:**\n",
    "  * Assessment of unfairness using Fairlearn metrics and Fairlearn dashboard.\n",
    "  * Mitigation of unfairness using Fairlearn mitigation algorithms.\n",
    "\n",
    "* **Performance metrics:**\n",
    "  * Area under ROC curve.\n",
    "  * Worst-case area under ROC curve.\n",
    "  * Balanced accuracy.\n",
    "\n",
    "* **Fairness metrics:**\n",
    "  * Demographic parity difference (for both binary and continuous predictions).\n",
    "\n",
    "* **Mitigation algorithms:**\n",
    "  * `fairlearn.reductions.ExponentiatedGradient`\n",
    "  * `fairlearn.reductions.GridSearch`\n",
    "  * `fairlearn.postprocessing.ThresholdOptimizer`\n",
    "\n",
    "## Overview\n",
    "\n",
    "We consider the task of ranking students for admission to law school using the data collected in [Law School Admissions Council's (LSAC) National Longitudinal Bar Passage Study](https://eric.ed.gov/?id=ED469370); specifically, the version downloaded from [Project SEAPHE](http://www.seaphe.org/databases.php). We highlight some of the fairness considerations that come up not only in school admissions, but also in other ranking scenarios. Necessarily, our example is simplified and ignores many real-world considerations specific to school admissions.\n",
    "\n",
    "The data set contains information about law students collected by LSAC between 1991 and 1997. Some of the information is available at the admission time (such as the undergraduate GPA and LSAT score), and some describes the performance of the students once admitted. We also have access to their self-identified race. To simplify this example, we will limit the attention to those self-identified as **black** and **white** (two largest groups) and restrict our attention to two features (undergraduate GPA and LSAT score).\n",
    "\n",
    "To help with ranking law school applicants, we train a model that uses the information that is available about a student at the admission time to predict the probability that they will pass their bar exam. The predictions of our model are intended to be used (among other factors) by admission officers to select the applicants. After training the initial model, we examine differences in the predictions it induces across two the two groups. We then mitigate these differences using three Fairlearn algorithms: `GridSearch`, `ThresholdOptimizer` and `ExponentiatedGradient`.\n",
    "\n",
    "**Usage notes:** This notebook is intended as an example of Fairlearn functionality and not a fully realistic case study of an admission scenario. In real world, one should think carefully about whether it is appropriate to rank or score individuals. Also, additional features beyond the two considered here (GPA and LSAT scores) should be considered in practice, as recommended by the authors of the [LSAC study](https://eric.ed.gov/?id=ED469370). Finally, in real-world settings, it would be inappropriate to restrict attention to only two of the subgroups without evaluating the impacts on other individuals."
   ]
  },
  {
   "cell_type": "markdown",
   "metadata": {},
   "source": [
    "## Data\n",
    "\n",
    "We download the data using the `tempeh` package, which already filters the set of students to black and white and splits them into training and test subsets. The training and test data sets are loaded in three parts:\n",
    "\n",
    "* **X_train**, **X_test**: features describing the training and test data; `tempeh` provides two features: `ugpa` (undegraduate GPA) and `lsat` (LSAT score)\n",
    "\n",
    "* **y_train**, **y_test**: labels of the training and test data; the labels are 0 or 1, indicating whether a student passed the bar exam by the 2nd attempt\n",
    "\n",
    "* **A_train**, **A_test**: self-identified race of each student (black or white)"
   ]
  },
  {
   "cell_type": "code",
   "execution_count": null,
   "metadata": {},
   "outputs": [],
   "source": [
    "import numpy as np\n",
    "import pandas as pd\n",
    "from IPython.display import display, HTML\n",
    "\n",
    "# Load the data using the tempeh package\n",
    "from tempeh.configurations import datasets\n",
    "dataset = datasets['lawschool_passbar']()\n",
    "\n",
    "X_train, X_test = dataset.get_X(format=pd.DataFrame)\n",
    "y_train, y_test = dataset.get_y(format=pd.Series)\n",
    "A_train, A_test = dataset.get_sensitive_features(name='race', format=pd.Series)\n",
    "\n",
    "# Combine all training data into a single data frame and glance at a few rows\n",
    "all_train = pd.concat([X_train, y_train, A_train], axis=1)\n",
    "display(all_train)"
   ]
  },
  {
   "cell_type": "markdown",
   "metadata": {},
   "source": [
    "Now, let us examine the data more closely. We look at the distributions of `lsat` and `ugpa` by race (summarized via quartiles), and compare them with the bar passage rates."
   ]
  },
  {
   "cell_type": "code",
   "execution_count": null,
   "metadata": {},
   "outputs": [],
   "source": [
    "all_train_grouped = all_train.groupby('race')\n",
    "\n",
    "counts_by_race = all_train_grouped[['lsat']].count().rename(\n",
    "    columns={'lsat': 'count'})\n",
    "\n",
    "quartiles_by_race = all_train_grouped[['lsat','ugpa']].quantile([.25, .50, .75]).rename(\n",
    "    index={0.25: \"25%\", 0.5: \"50%\", 0.75: \"75%\"}, level=1).unstack()\n",
    "\n",
    "rates_by_race = all_train_grouped[['pass_bar']].mean().rename(\n",
    "    columns={'pass_bar': 'pass_bar_rate'})\n",
    "\n",
    "summary_by_race = pd.concat([counts_by_race, quartiles_by_race, rates_by_race], axis=1)\n",
    "display(summary_by_race)"
   ]
  },
  {
   "cell_type": "markdown",
   "metadata": {},
   "source": [
    "The majority of the students in the study are white. There is a notable gap between white and black students in their incoming academic credentials: the 75th percentile of the LSAT scores of black students is lower than the 25th percentile of the LSAT scores among white students. There is a less severe, but still substantial gap in UGPA. The achievement gap is greatly diminished in terms of the bar passage rate (78% for black students and 97% for white students). The authors of the [LSAC study](https://eric.ed.gov/?id=ED469370) conclude that this justifies admission practices that look beyond LSAT and UGPA. However, in this simplified example, we build predictors of bar passage from these two variables alone."
   ]
  },
  {
   "cell_type": "markdown",
   "metadata": {},
   "source": [
    "## Unmitigated Predictor\n",
    "\n",
    "We first train a standard logistic regression predictor that does not seek to incorporate any notion of fairness."
   ]
  },
  {
   "cell_type": "code",
   "execution_count": null,
   "metadata": {},
   "outputs": [],
   "source": [
    "from sklearn.linear_model import LogisticRegression\n",
    "\n",
    "unmitigated_predictor = LogisticRegression(solver='liblinear', fit_intercept=True)\n",
    "unmitigated_predictor.fit(X_train, y_train)"
   ]
  },
  {
   "cell_type": "markdown",
   "metadata": {},
   "source": [
    "We view the probabilistic predictions produced by the logistic model as scores and evaluate the quality of the ranking they produce in terms of the [area under the ROC curve](https://en.wikipedia.org/wiki/Receiver_operating_characteristic#Area_under_the_curve) (AUC). AUC is equal to the probability that a randomly chosen positive example (i.e., a student who passes the bar) is scored above a randomly chosen negative example (i.e., a student who does not pass the bar). An AUC of 0.5 means that the scores are no better than a random coin flip, whereas AUC of 1.0 means that the scores perfectly separate positives from negatives. The AUC metric has two desirable properties: (1) it is preserved by monotone transformations of the score, and (2) it is not sensitive to the imbalance between positives and negatives, which is quite severe in our example, with the overall bar passage rate above 94%.\n",
    "\n",
    "Note that the logistic regression estimator above does not seek to optimize AUC directly, but only seeks to optimize the logistic loss. However, a good logistic loss is also expected to yield a good AUC.\n",
    "\n",
    "To obtain the AUC values for the overall student population as well as black and white subpopulations, we use the **group metric** variant of the `sklearn` metric [`roc_auc_score`](https://scikit-learn.org/stable/modules/generated/sklearn.metrics.roc_auc_score.html)."
   ]
  },
  {
   "cell_type": "code",
   "execution_count": null,
   "metadata": {},
   "outputs": [],
   "source": [
    "from fairlearn.metrics import roc_auc_score_group_summary\n",
    "\n",
    "# a convenience function that transforms the result of a group metric call into a data frame\n",
    "def summary_as_df(name, summary):\n",
    "    a = pd.Series(summary.by_group)\n",
    "    a['overall'] = summary.overall\n",
    "    return pd.DataFrame({name: a})\n",
    "\n",
    "scores_unmitigated = pd.Series(unmitigated_predictor.predict_proba(X_test)[:,1], name=\"score_unmitigated\")\n",
    "auc_unmitigated = summary_as_df(\n",
    "    \"auc_unmitigated\", roc_auc_score_group_summary(y_test, scores_unmitigated, sensitive_features=A_test))\n",
    "\n",
    "display(HTML('<span id=\"auc_unmitigated\">'),\n",
    "        auc_unmitigated,\n",
    "        HTML('</span>'))"
   ]
  },
  {
   "cell_type": "markdown",
   "metadata": {},
   "source": [
    "We next examine how the unmitigated predictor affects applicants of different race when it is used to score them. We plot the CDFs of the scores it generates for each group. We then consider all possible thresholds on the value of the score, and for each threshold check the fraction of black vs white students above the threshold. The largest observed difference across all possible thresholds is referred to as the **demographic parity difference** or **demographic disparity** (see [Agarwal et al. 2018](http://proceedings.mlr.press/v97/agarwal19d.html), where it is reffered to as SP disparity). Pictorially, this corresponds to the largest vertical difference between the two CDFs. Note that this disparity metric is preserved under monotone transformations of the scores."
   ]
  },
  {
   "cell_type": "code",
   "execution_count": null,
   "metadata": {},
   "outputs": [],
   "source": [
    "%matplotlib inline\n",
    "import matplotlib.pyplot as plt\n",
    "from scipy.stats import cumfreq\n",
    "\n",
    "def compare_cdfs(data, A, num_bins=100):\n",
    "    cdfs = {}\n",
    "    assert len(np.unique(A)) == 2\n",
    "    \n",
    "    limits = ( min(data), max(data) )\n",
    "    s = 0.5 * (limits[1] - limits[0]) / (num_bins - 1)\n",
    "    limits = ( limits[0]-s, limits[1] + s)\n",
    "    \n",
    "    for a in np.unique(A):\n",
    "        subset = data[A==a]\n",
    "        \n",
    "        cdfs[a] = cumfreq(subset, numbins=num_bins, defaultreallimits=limits)\n",
    "        \n",
    "    lower_limits = [v.lowerlimit for _, v in cdfs.items()]\n",
    "    bin_sizes = [v.binsize for _,v in cdfs.items()]\n",
    "    actual_num_bins = [v.cumcount.size for _,v in cdfs.items()]\n",
    "    \n",
    "    assert len(np.unique(lower_limits)) == 1\n",
    "    assert len(np.unique(bin_sizes)) == 1\n",
    "    assert np.all([num_bins==v.cumcount.size for _,v in cdfs.items()])\n",
    "    \n",
    "    xs = lower_limits[0] + np.linspace(0, bin_sizes[0]*num_bins, num_bins)\n",
    "    \n",
    "    disparities = np.zeros(num_bins)\n",
    "    for i in range(num_bins):\n",
    "        cdf_values = np.clip([v.cumcount[i]/len(data[A==k]) for k,v in cdfs.items()],0,1)\n",
    "        disparities[i] = max(cdf_values)-min(cdf_values)  \n",
    "    \n",
    "    return xs, cdfs, disparities\n",
    "    \n",
    "    \n",
    "def plot_and_compare_cdfs(data, A, num_bins=100, loc='best'):\n",
    "    xs, cdfs, disparities = compare_cdfs(data, A, num_bins)\n",
    "    \n",
    "    for k, v in cdfs.items():\n",
    "        plt.plot(xs, v.cumcount/len(data[A==k]), label=k)\n",
    "    \n",
    "    assert disparities.argmax().size == 1\n",
    "    d_idx = disparities.argmax()\n",
    "    \n",
    "    xs_line = [xs[d_idx],xs[d_idx]]\n",
    "    counts = [v.cumcount[d_idx]/len(data[A==k]) for k, v in cdfs.items()]\n",
    "    ys_line = [min(counts), max(counts)]\n",
    "    \n",
    "    plt.plot(xs_line, ys_line, 'o--')\n",
    "    disparity_label = \"max disparity = {0:.3f}\\nat {1:0.3f}\".format(disparities[d_idx], xs[d_idx])\n",
    "    plt.text(xs[d_idx], 1, disparity_label, ha=\"right\", va=\"top\")\n",
    "    \n",
    "    plt.xlabel(data.name)\n",
    "    plt.ylabel(\"cumulative frequency\")\n",
    "    plt.legend(loc=loc)\n",
    "    plt.show()\n",
    "\n",
    "display(HTML('<span id=\"disparity_unmitigated\">'))\n",
    "plot_and_compare_cdfs(scores_unmitigated, A_test)\n",
    "display(HTML('</span>'))"
   ]
  },
  {
   "cell_type": "markdown",
   "metadata": {},
   "source": [
    "We see that the largest disparity of about 0.6 occurs at the threshold value 0.94: only 23% of black students, but 83% of white students are above this threshold."
   ]
  },
  {
   "cell_type": "markdown",
   "metadata": {},
   "source": [
    "## Mitigating Demographic Disparity with Grid Search\n",
    "\n",
    "We next show how to mitigate the demographic disparity using the `GridSearch` algorithm of Fairlearn. We will use this algorithm to obtain several models that achieve various trade-offs between accuracy (measured by AUC) and demographic disparity.\n",
    "\n",
    "The `GridSearch` variant that we will use was developed for *classification* under demographic parity, but the experiments of\n",
    "[Agarwal et al. (2018)](http://proceedings.mlr.press/v97/agarwal19d.html) show that it also performs well for *logistic regression* (viewed as the probability prediction) under demographic parity. While the resulting logistic models mitigate the demographic disparity, they might not be well calibrated (unlike unmitigated logistic models), so we use Platt's scaling for [calibration](https://scikit-learn.org/stable/modules/calibration.html). Note that Platt's scaling is a monotone transformation, and so it has no effect on the AUC values or the demographic disparity of the resulting model. However, it makes the predicted scores interpretable as probabilities.\n",
    "\n",
    "`GridSearch` generates models corresponding to various Lagrange multiplier vectors of the underlying constraint optimization problem. We will compute 41 models on a grid of Lagrange multiplier vectors whose L1-norm is bounded by 10. For details on how the search works, refer to Section 3.4 of [Agarwal et. al (2018)](http://proceedings.mlr.press/v80/agarwal18a.html). The following cell may take a couple of minutes to run:"
   ]
  },
  {
   "cell_type": "code",
   "execution_count": null,
   "metadata": {},
   "outputs": [],
   "source": [
    "from fairlearn.reductions import GridSearch, DemographicParity\n",
    "from sklearn.calibration import CalibratedClassifierCV\n",
    "\n",
    "sweep = GridSearch(LogisticRegression(solver='liblinear', fit_intercept=True),\n",
    "                   constraints=DemographicParity(),\n",
    "                   grid_size=41,\n",
    "                   grid_limit=10)\n",
    "\n",
    "sweep.fit(X_train, y_train, sensitive_features=A_train)\n",
    "\n",
    "calibrated_predictors = []\n",
    "for predictor in sweep.predictors_:\n",
    "    calibrated = CalibratedClassifierCV(base_estimator=predictor, cv='prefit', method='sigmoid')\n",
    "    calibrated.fit(X_train, y_train)\n",
    "    calibrated_predictors.append(calibrated)"
   ]
  },
  {
   "cell_type": "markdown",
   "metadata": {},
   "source": [
    "We next assess the accuracy and disparity of the obtained predictors in a scatter plot, with *x* axis showing the worst-case AUC among the two subpopulations (of black and white students) and *y* axis showing the demographic disparity. Ideal models would be in the bottom right."
   ]
  },
  {
   "cell_type": "code",
   "execution_count": null,
   "metadata": {},
   "outputs": [],
   "source": [
    "from fairlearn.metrics import roc_auc_score_group_min\n",
    "\n",
    "def auc_disparity_sweep_plot(predictors, names, marker='o', scale_size=1, zorder=-1):\n",
    "    roc_auc = np.zeros(len(predictors))\n",
    "    disparity = np.zeros(len(predictors))\n",
    "    \n",
    "    for i in range(len(predictors)):\n",
    "        preds = predictors[i].predict_proba(X_test)[:,1]\n",
    "        roc_auc[i] = roc_auc_score_group_min(y_test, preds, sensitive_features=A_test)\n",
    "        _, _, dis = compare_cdfs(preds, A_test)\n",
    "        disparity[i] = dis.max()\n",
    "        \n",
    "    plt.scatter(roc_auc, disparity,\n",
    "                s=scale_size * plt.rcParams['lines.markersize'] ** 2, marker=marker, zorder=zorder)\n",
    "    for i in range(len(roc_auc)):\n",
    "        plt.annotate(names[i], (roc_auc[i], disparity[i]), xytext=(3,2), textcoords=\"offset points\", zorder=zorder+1)\n",
    "    plt.xlabel(\"worst-case AUC\")\n",
    "    plt.ylabel(\"demographic disparity\")\n",
    "    \n",
    "auc_disparity_sweep_plot(calibrated_predictors, names=range(len(calibrated_predictors)))\n",
    "auc_disparity_sweep_plot([unmitigated_predictor], names=[''], marker='*', zorder=1, scale_size=5)\n",
    "plt.show()"
   ]
  },
  {
   "cell_type": "markdown",
   "metadata": {},
   "source": [
    "Model 33 has the lowest disparity, but its worst-case AUC is essentially the same as that of a coin flip. The unmitigated model, marked as a star, has a good worst-case AUC, but large disparity. We examine models 35 and 36: their AUC values are well above 0.6 and they substantially reduce the demographic disparity compared with the unmitigated model:"
   ]
  },
  {
   "cell_type": "code",
   "execution_count": null,
   "metadata": {
    "scrolled": false
   },
   "outputs": [],
   "source": [
    "scores_model35 = pd.Series(calibrated_predictors[35].predict_proba(X_test)[:,1], name=\"score_model35\")\n",
    "scores_model36 = pd.Series(calibrated_predictors[36].predict_proba(X_test)[:,1], name=\"score_model36\")\n",
    "\n",
    "auc_model35 = summary_as_df(\n",
    "        \"auc_model35\", roc_auc_score_group_summary(y_test, scores_model35, sensitive_features=A_test))\n",
    "auc_model36 = summary_as_df(\n",
    "        \"auc_model36\", roc_auc_score_group_summary(y_test, scores_model36, sensitive_features=A_test))\n",
    "\n",
    "display(HTML('<span id=\"grid_search_comparison\">'),\n",
    "        pd.concat([auc_model35, auc_model36, auc_unmitigated], axis=1),\n",
    "        HTML('</span>'))\n",
    "plot_and_compare_cdfs(scores_model35, A_test)\n",
    "plot_and_compare_cdfs(scores_model36, A_test)\n",
    "plot_and_compare_cdfs(scores_unmitigated, A_test)"
   ]
  },
  {
   "cell_type": "markdown",
   "metadata": {},
   "source": [
    "### Comparing Probabilistic Predictors using the Dashboard\n",
    "\n",
    "Next, we compare the three predictors above (unmitigated, model 35 and model 36) using `FairlearnDashboard`. The dashboard currently does not evaluate the demographic disparity of probabilistic scores, but instead evaluates the disparity in mean predictions&mdash;in this case, this amounts to the difference between mean predictions for the white and black subpopulations. However, thanks to the calibration step, the disparity in mean predictions qualitatively agrees with the demographic disparity (albeit this is not always the case and in general they could go in opposite directions)."
   ]
  },
  {
   "cell_type": "code",
   "execution_count": null,
   "metadata": {},
   "outputs": [],
   "source": [
    "from fairlearn.widget import FairlearnDashboard\n",
    "FairlearnDashboard(sensitive_features=A_test, sensitive_feature_names=['Race'],\n",
    "                   y_true=y_test,\n",
    "                   y_pred={\"unmitigated\": scores_unmitigated, \"model35\": scores_model35, \"model36\": scores_model36})"
   ]
  },
  {
   "cell_type": "markdown",
   "metadata": {},
   "source": [
    "## Obtaining Low-Disparity Classifiers\n",
    "\n",
    "In this section, we shift attention from the task of scoring and ranking students to the task of automatically classifying students, for example, in order to screen them for an interview or a deeper review of their application materials. Our goal is to obtain a _classifier_ that maximizes AUC while respecting demographic parity.\n",
    "\n",
    "The outputs of a classifier are either 0 or 1, so it is possible to re-interpret the AUC of a classifier as the *balanced accuracy*, meaning the accuracy under the distribution re-weighted to have the same mass of positive and negative examples. Demographic disparity can also be interpreted as the difference between the rates at which the students of either race are classified as 1; we refer to this rate as the _selection rate_.\n",
    "\n",
    "### Postprocessing\n",
    "\n",
    "We first show how to obtain low-disparity classifiers by thresholding scores&mdash;such as the scores produced by unmitigated logistic regression&mdash;using the postprocessing algorithm of [Hardt et al. (2016)](https://arxiv.org/abs/1610.02413), implemented in the class  `ThresholdOptimizer`. This algorithm finds thresholds that optimize accuracy subject to the constraint that there be no demographic disparity on the training data. Since our goal here is to optimize _balanced_ accuracy rather than accuracy, we first re-balance the data by randomly subsampling positive examples, so they are equal in number to negative examples. We then pass this re-balanced data set to `ThresholdOptimizer`. Since the accuracy of a classifier on the re-balanced data set is in expectation equal to the AUC on the original data, `ThresholdOptimizer` now seeks to optimize our desired accuracy metric."
   ]
  },
  {
   "cell_type": "code",
   "execution_count": null,
   "metadata": {},
   "outputs": [],
   "source": [
    "from sklearn.base import BaseEstimator, ClassifierMixin\n",
    "from fairlearn.postprocessing import ThresholdOptimizer\n",
    "\n",
    "# We want to apply ThresholdOptimizer to the probabilities returned\n",
    "# by the unmitigated logistic regression predictor. Since ThresholdOptimizer\n",
    "# applies thresholding to the output of predict(), but LogisticRegression\n",
    "# returns probabilities (of both classes) in predict_proba(), we need to\n",
    "# use the following wrapper for LogisticRegression.\n",
    "\n",
    "class LogisticRegressionAsRegression(BaseEstimator, ClassifierMixin):\n",
    "    def __init__(self, logistic_regression_estimator):\n",
    "        self.logistic_regression_estimator = logistic_regression_estimator\n",
    "    \n",
    "    def fit(self, X, y):\n",
    "        self.logistic_regression_estimator.fit(X, y)\n",
    "        return self\n",
    "    \n",
    "    def predict(self, X):\n",
    "        # use predict_proba to get real values instead of 0/1, select only prob for 1\n",
    "        scores = self.logistic_regression_estimator.predict_proba(X)[:,1]\n",
    "        return scores\n",
    "\n",
    "\n",
    "balanced_index_pass0 = y_train[y_train==0].index \n",
    "balanced_index_pass1 = y_train[y_train==1].sample(n=balanced_index_pass0.size, random_state=0).index\n",
    "balanced_index = balanced_index_pass0.union(balanced_index_pass1)\n",
    "\n",
    "pp_estimator = ThresholdOptimizer(\n",
    "    estimator=LogisticRegressionAsRegression(unmitigated_predictor),\n",
    "    constraints=\"demographic_parity\",\n",
    "    prefit=True)\n",
    "\n",
    "pp_estimator.fit(X_train.iloc[balanced_index,:], y_train.iloc[balanced_index],\n",
    "                 sensitive_features=A_train.iloc[balanced_index])"
   ]
  },
  {
   "cell_type": "markdown",
   "metadata": {},
   "source": [
    "We next evaluate AUC (balanced accuracy) and demographic disparity (disparity in selection rates) of the black and white students on the test data; note that we use the actual test data (not a re-balanced version, which we only used for training purposes)."
   ]
  },
  {
   "cell_type": "code",
   "execution_count": null,
   "metadata": {},
   "outputs": [],
   "source": [
    "from fairlearn.metrics import mean_prediction_group_summary\n",
    "\n",
    "scores_pp = pd.Series(pp_estimator.predict(X_test, sensitive_features=A_test), name=\"scores_post\")\n",
    "auc_pp = summary_as_df(\n",
    "    \"auc_post\",\n",
    "    roc_auc_score_group_summary(y_test, scores_pp, sensitive_features=A_test))\n",
    "sel_pp = summary_as_df(\n",
    "    \"selection_post\",\n",
    "    mean_prediction_group_summary(y_test, scores_pp, sensitive_features=A_test))\n",
    "\n",
    "pp_summary = pd.concat([auc_pp, sel_pp], axis=1)\n",
    "pp_summary.loc['disparity']=(pp_summary.loc['white']-pp_summary.loc['black']).abs()\n",
    "pp_summary.loc['disparity', pp_summary.columns.str.startswith('auc')]='-'\n",
    "\n",
    "display(pp_summary)"
   ]
  },
  {
   "cell_type": "markdown",
   "metadata": {},
   "source": [
    "The original unmitigated scores have the demographic disparity around 0.6 (see [here](#disparity_unmitigated)). We see that `ThresholdOptimizer` dramatically reduces the disparity to around 0.1. At the same time, the AUC in each subpopulation is at or above 0.65, a moderate drop from the unmitigated values of 0.72 and 0.74 (see [here](#auc_unmitigated)). This is a more favorable trade-off than the one achieved by model 35 above, with the disparity of 0.4 and the worst-case AUC of around 0.62 (see [here](#grid_search_comparison)). However, note that `ThresholdOptimizer` is a classifier, and so it can only work as a crude ranker. Additionally, `ThresholdOptimizer` uses the sensitive feature (in this instance race) at the prediction time, by applying a different threshold to unmitigated scores depending on race. In some use cases, these two properties might be undesirable. We next show how to obtain a classifier that also seeks to achieve low demographic disparity, but without requiring access to the sensitive feature at the evaluation time.\n",
    "\n",
    "*Note*: `ThresholdOptimizer` produces randomized predictions, so the AUC and selection rate of postprocessing will vary if you re-run the cell above. Also, while `ThresholdOptimizer` is guaranteed to achieve zero demographic disparity on its training data, this does not mean it will achieve zero demographic disparity on the test data for several reasons: (1) the training data is balanced whereas test data is not, so test data comes from a different distribution than training data; (2) even if training and test data were coming from the same distribution, there would be some differences due to finite sample sizes."
   ]
  },
  {
   "cell_type": "markdown",
   "metadata": {},
   "source": [
    "### Exponentiated Gradient\n",
    "\n",
    "`ExponentiatedGradient` also seeks to find a classifier that optimizes accuracy while placing a constraint on the demographic disparity. However, it operates as a *reduction* to standard classification, taking any estimator as a black box. During its run it repeatedly re-fits the estimator on variously reweighted training data and eventually produces a randomized classifier of the same type as the provided black-box estimator. This means that if the black box does not have access to the sensitive feature, neither will the predictor fitted by `ExponentiatedGradient`.\n",
    "\n",
    "We next train two classifiers via `ExponentiatedGradient`. Both use `LogisticRegression` as a black box. However, one has only access to the original features (**X_train** and **X_test**), whereas the other one also has access to the sensitive features, which we include in the extended feature set (**XA_train** and **XA_test**). Both classifiers optimize AUC subject to the constraint that demographic disparity on training data is at most 0.01. We also set the convergence parameter `nu` to `1e-6` to optimize to numerical precision (the default is to optimize to statistical precision, which we override here)."
   ]
  },
  {
   "cell_type": "code",
   "execution_count": null,
   "metadata": {},
   "outputs": [],
   "source": [
    "from fairlearn.reductions import ExponentiatedGradient\n",
    "\n",
    "XA_train = pd.concat([X_train, A_train=='black'], axis=1).astype(float)\n",
    "XA_test = pd.concat([X_test, A_test=='black'], axis=1).astype(float)\n",
    "\n",
    "expgrad_X = ExponentiatedGradient(\n",
    "    LogisticRegression(solver='liblinear', fit_intercept=True),\n",
    "    constraints=DemographicParity(),\n",
    "    eps=0.01,\n",
    "    nu=1e-6)\n",
    "expgrad_XA = ExponentiatedGradient(\n",
    "    LogisticRegression(solver='liblinear', fit_intercept=True),\n",
    "    constraints=DemographicParity(),\n",
    "    eps=0.01,\n",
    "    nu=1e-6)\n",
    "\n",
    "expgrad_X.fit(\n",
    "    X_train.iloc[balanced_index,:],\n",
    "    y_train.iloc[balanced_index],\n",
    "    sensitive_features=A_train.iloc[balanced_index])\n",
    "expgrad_XA.fit(\n",
    "    XA_train.iloc[balanced_index,:],\n",
    "    y_train.iloc[balanced_index],\n",
    "    sensitive_features=A_train.iloc[balanced_index])"
   ]
  },
  {
   "cell_type": "code",
   "execution_count": null,
   "metadata": {},
   "outputs": [],
   "source": [
    "scores_expgrad_X = pd.Series(expgrad_X.predict(X_test), name=\"scores_expgrad_X\")\n",
    "scores_expgrad_XA = pd.Series(expgrad_XA.predict(XA_test), name=\"scores_expgrad_XA\")\n",
    "\n",
    "auc_expgrad_X = summary_as_df(\n",
    "    \"auc_expgrad_X\",\n",
    "    roc_auc_score_group_summary(y_test, scores_expgrad_X, sensitive_features=A_test))\n",
    "sel_expgrad_X = summary_as_df(\n",
    "    \"selection_expgrad_X\",\n",
    "    mean_prediction_group_summary(y_test, scores_expgrad_X, sensitive_features=A_test))\n",
    "auc_expgrad_XA = summary_as_df(\n",
    "    \"auc_expgrad_XA\",\n",
    "    roc_auc_score_group_summary(y_test, scores_expgrad_XA, sensitive_features=A_test))\n",
    "sel_expgrad_XA = summary_as_df(\n",
    "    \"selection_expgrad_XA\",\n",
    "    mean_prediction_group_summary(y_test, scores_expgrad_XA, sensitive_features=A_test))\n",
    "\n",
    "classifier_summary = pd.concat([auc_pp, sel_pp, auc_expgrad_X, sel_expgrad_X, auc_expgrad_XA, sel_expgrad_XA], axis=1)\n",
    "classifier_summary.loc['disparity']=(classifier_summary.loc['white']-classifier_summary.loc['black']).abs()\n",
    "classifier_summary.loc['disparity', classifier_summary.columns.str.startswith('auc')]='-'\n",
    "display(classifier_summary)"
   ]
  },
  {
   "cell_type": "markdown",
   "metadata": {},
   "source": [
    "We see that exponentiated gradient variants generally achieve lower disparity on this data than `ThresholdOptimizer`. Without access to the sensitive feature at the test time, this comes at the cost of bringing the AUC essentially to that of a random coin toss (AUC of **expgrad_X** is close to 0.5). With access to the sensitive feature, the overall AUC is comparable to that achieved by `ThresholdOptimizer`, but `ThresholdOptimizer` achieves a better worst-case AUC across the two population. \n",
    "\n",
    "*Note*: `ExponentiatedGradient` produces randomized predictions (similarly to `ThresholdOptimizer`), so the AUC and selection rate will vary if you re-run the cell above. Also, because of a mismatch between the training and test distributions and because of finite samples, we do not expect `ExponentiatedGradient` to achieve test disparity equal to 0.01.\n",
    "\n",
    "We next show that if we are willing to tolerate a larger demographic disparity, it is possible to achieve non-trivial AUC values even without access to the sensitive feature. We run `ExponentiatedGradient` with the bound on the training disparity equal to 0.3:"
   ]
  },
  {
   "cell_type": "code",
   "execution_count": null,
   "metadata": {},
   "outputs": [],
   "source": [
    "expgrad_X_alt = ExponentiatedGradient(\n",
    "    LogisticRegression(solver='liblinear', fit_intercept=True),\n",
    "    constraints=DemographicParity(),\n",
    "    eps=0.3, # This has changed from 0.01 in the above examples\n",
    "    nu=1e-6)\n",
    "\n",
    "expgrad_X_alt.fit(\n",
    "    X_train.iloc[balanced_index,:],\n",
    "    y_train.iloc[balanced_index],\n",
    "    sensitive_features=A_train.iloc[balanced_index])\n",
    "\n",
    "scores_expgrad_X_alt = pd.Series(\n",
    "    expgrad_X_alt.predict(X_test), name=\"scores_expgrad_X_alt\")\n",
    "\n",
    "auc_expgrad_X_alt = summary_as_df(\n",
    "    \"auc_expgrad_X_alt\",\n",
    "    roc_auc_score_group_summary(y_test, scores_expgrad_X_alt, sensitive_features=A_test))\n",
    "sel_expgrad_X_alt = summary_as_df(\n",
    "    \"selection_expgrad_X_alt\",\n",
    "    mean_prediction_group_summary(y_test, scores_expgrad_X_alt, sensitive_features=A_test))\n",
    "\n",
    "auc_expgrad_X_alt.loc['disparity'] = '-'\n",
    "sel_expgrad_X_alt.loc['disparity'] = (sel_expgrad_X_alt.loc['white'] - sel_expgrad_X_alt.loc['black']).abs()\n",
    "\n",
    "display(pd.concat([auc_expgrad_X_alt, sel_expgrad_X_alt], axis=1))"
   ]
  },
  {
   "cell_type": "markdown",
   "metadata": {},
   "source": [
    "### Comparing Classifiers using the Dashboard\n",
    "\n",
    "We finish this section by comparing the four predictors above using `FairlearnDashboard`:"
   ]
  },
  {
   "cell_type": "code",
   "execution_count": null,
   "metadata": {},
   "outputs": [],
   "source": [
    "FairlearnDashboard(sensitive_features=A_test, sensitive_feature_names=['Race'],\n",
    "                   y_true=y_test,\n",
    "                   y_pred={\"postprocessing\": scores_pp,\n",
    "                           \"expgrad_X\": scores_expgrad_X,\n",
    "                           \"expgrad_X_alt\": scores_expgrad_X_alt,\n",
    "                           \"expgrad_XA\": scores_expgrad_XA})"
   ]
  },
  {
   "cell_type": "code",
   "execution_count": null,
   "metadata": {},
   "outputs": [],
   "source": []
  }
 ],
 "metadata": {
  "kernelspec": {
   "display_name": "Python 3",
   "language": "python",
   "name": "python3"
  },
  "language_info": {
   "codemirror_mode": {
    "name": "ipython",
    "version": 3
   },
   "file_extension": ".py",
   "mimetype": "text/x-python",
   "name": "python",
   "nbconvert_exporter": "python",
   "pygments_lexer": "ipython3",
   "version": "3.7.4"
  }
 },
 "nbformat": 4,
 "nbformat_minor": 2
>>>>>>> 71c39dad
}<|MERGE_RESOLUTION|>--- conflicted
+++ resolved
@@ -1,666 +1,4 @@
 {
-<<<<<<< HEAD
-  "cells": [
-    {
-      "cell_type": "markdown",
-      "metadata": {},
-      "source": [
-        "# Mitigating Disparities in Ranking from Binary Data\n",
-        "_**An example based on the Law School Admissions Council's National Longitudinal Bar Passage Study**_\n",
-        "\n",
-        "\n",
-        "## Contents\n",
-        "\n",
-        "1. [What is Covered](#What-is-Covered)\n",
-        "1. [Overview](#Overview)\n",
-        "1. [Data](#Data)\n",
-        "1. [Unmitigated Predictor](#Unmitigated-Predictor)\n",
-        "1. [Mitigating Demographic Disparity with Grid Search](#Mitigating-Demographic-Disparity-with-Grid-Search)\n",
-        "   1. [Comparing Probabilistic Predictors using the Dashboard](#Comparing-Probabilistic-Predictors-using-the-Dashboard)\n",
-        "1. [Obtaining Low-Disparity Classifiers](#Obtaining-Low-Disparity-Classifiers)\n",
-        "   1. [Postprocessing](#Postprocessing)\n",
-        "   1. [Exponentiated Gradient](#Exponentiated-Gradient)\n",
-        "   1. [Comparing Classifiers using the Dashboard](#Comparing-Classifiers-using-the-Dashboard)\n",
-        "\n",
-        "\n",
-        "## What is Covered\n",
-        "\n",
-        "* **Domain:**\n",
-        "  * Education (law-school admissions). Please review the usage notes at the end of [Overview](#Overview).\n",
-        "  \n",
-        "* **ML tasks:**\n",
-        "  * Prediction of the probability of success in a bar-passage exam based on binary classification data.\n",
-        "  * Binary classification.\n",
-        "  * Ranking based on probabilistic predictions.\n",
-        "\n",
-        "* **Fairness tasks:**\n",
-        "  * Assessment of unfairness using Fairlearn metrics and Fairlearn dashboard.\n",
-        "  * Mitigation of unfairness using Fairlearn mitigation algorithms.\n",
-        "\n",
-        "* **Performance metrics:**\n",
-        "  * Area under ROC curve.\n",
-        "  * Worst-case area under ROC curve.\n",
-        "  * Balanced accuracy.\n",
-        "\n",
-        "* **Fairness metrics:**\n",
-        "  * Demographic parity difference (for both binary and continuous predictions).\n",
-        "\n",
-        "* **Mitigation algorithms:**\n",
-        "  * `fairlearn.reductions.ExponentiatedGradient`\n",
-        "  * `fairlearn.reductions.GridSearch`\n",
-        "  * `fairlearn.postprocessing.ThresholdOptimizer`\n",
-        "\n",
-        "## Overview\n",
-        "\n",
-        "We consider the task of ranking students for admission to law school using the data collected in [Law School Admissions Council's (LSAC) National Longitudinal Bar Passage Study](https://eric.ed.gov/?id=ED469370); specifically, the version downloaded from [Project SEAPHE](http://www.seaphe.org/databases.php). We highlight some of the fairness considerations that come up not only in school admissions, but also in other ranking scenarios. Necessarily, our example is simplified and ignores many real-world considerations specific to school admissions.\n",
-        "\n",
-        "The data set contains information about law students collected by LSAC between 1991 and 1997. Some of the information is available at the admission time (such as the undergraduate GPA and LSAT score), and some describes the performance of the students once admitted. We also have access to their self-identified race. To simplify this example, we will limit the attention to those self-identified as **black** and **white** (two largest groups) and restrict our attention to two features (undergraduate GPA and LSAT score).\n",
-        "\n",
-        "To help with ranking law school applicants, we train a model that uses the information that is available about a student at the admission time to predict the probability that they will pass their bar exam. The predictions of our model are intended to be used (among other factors) by admission officers to select the applicants. After training the initial model, we examine differences in the predictions it induces across two the two groups. We then mitigate these differences using three Fairlearn algorithms: `GridSearch`, `ThresholdOptimizer` and `ExponentiatedGradient`.\n",
-        "\n",
-        "**Usage notes:** This notebook is intended as an example of Fairlearn functionality and not a fully realistic case study of an admission scenario. In real world, one should think carefully about whether it is appropriate to rank or score individuals. Also, additional features beyond the two considered here (GPA and LSAT scores) should be considered in practice, as recommended by the authors of the [LSAC study](https://eric.ed.gov/?id=ED469370). Finally, in real-world settings, it would be inappropriate to restrict attention to only two of the subgroups without evaluating the impacts on other individuals."
-      ]
-    },
-    {
-      "cell_type": "markdown",
-      "metadata": {},
-      "source": [
-        "## Data\n",
-        "\n",
-        "We download the data using the `tempeh` package, which already filters the set of students to black and white and splits them into training and test subsets. The training and test data sets are loaded in three parts:\n",
-        "\n",
-        "* **X_train**, **X_test**: features describing the training and test data; `tempeh` provides two features: `ugpa` (undegraduate GPA) and `lsat` (LSAT score)\n",
-        "\n",
-        "* **y_train**, **y_test**: labels of the training and test data; the labels are 0 or 1, indicating whether a student passed the bar exam by the 2nd attempt\n",
-        "\n",
-        "* **A_train**, **A_test**: self-identified race of each student (black or white)"
-      ]
-    },
-    {
-      "cell_type": "code",
-      "execution_count": null,
-      "metadata": {},
-      "outputs": [],
-      "source": [
-        "import numpy as np\n",
-        "import pandas as pd\n",
-        "from IPython.display import display, HTML\n",
-        "\n",
-        "# Load the data using the tempeh package\n",
-        "from tempeh.configurations import datasets\n",
-        "dataset = datasets['lawschool_passbar']()\n",
-        "\n",
-        "X_train, X_test = dataset.get_X(format=pd.DataFrame)\n",
-        "y_train, y_test = dataset.get_y(format=pd.Series)\n",
-        "A_train, A_test = dataset.get_sensitive_features(name='race', format=pd.Series)\n",
-        "\n",
-        "# Combine all training data into a single data frame and glance at a few rows\n",
-        "all_train = pd.concat([X_train, y_train, A_train], axis=1)\n",
-        "display(all_train)"
-      ]
-    },
-    {
-      "cell_type": "markdown",
-      "metadata": {},
-      "source": [
-        "Now, let us examine the data more closely. We look at the distributions of `lsat` and `ugpa` by race (summarized via quartiles), and compare them with the bar passage rates."
-      ]
-    },
-    {
-      "cell_type": "code",
-      "execution_count": null,
-      "metadata": {},
-      "outputs": [],
-      "source": [
-        "all_train_grouped = all_train.groupby('race')\n",
-        "\n",
-        "counts_by_race = all_train_grouped[['lsat']].count().rename(\n",
-        "    columns={'lsat': 'count'})\n",
-        "\n",
-        "quartiles_by_race = all_train_grouped[['lsat','ugpa']].quantile([.25, .50, .75]).rename(\n",
-        "    index={0.25: \"25%\", 0.5: \"50%\", 0.75: \"75%\"}, level=1).unstack()\n",
-        "\n",
-        "rates_by_race = all_train_grouped[['pass_bar']].mean().rename(\n",
-        "    columns={'pass_bar': 'pass_bar_rate'})\n",
-        "\n",
-        "summary_by_race = pd.concat([counts_by_race, quartiles_by_race, rates_by_race], axis=1)\n",
-        "display(summary_by_race)"
-      ]
-    },
-    {
-      "cell_type": "markdown",
-      "metadata": {},
-      "source": [
-        "The majority of the students in the study are white. There is a notable gap between white and black students in their incoming academic credentials: the 75th percentile of the LSAT scores of black students is lower than the 25th percentile of the LSAT scores among white students. There is a less severe, but still substantial gap in UGPA. The achievement gap is greatly diminished in terms of the bar passage rate (78% for black students and 97% for white students). The authors of the [LSAC study](https://eric.ed.gov/?id=ED469370) conclude that this justifies admission practices that look beyond LSAT and UGPA. However, in this simplified example, we build predictors of bar passage from these two variables alone."
-      ]
-    },
-    {
-      "cell_type": "markdown",
-      "metadata": {},
-      "source": [
-        "## Unmitigated Predictor\n",
-        "\n",
-        "We first train a standard logistic regression predictor that does not seek to incorporate any notion of fairness."
-      ]
-    },
-    {
-      "cell_type": "code",
-      "execution_count": null,
-      "metadata": {},
-      "outputs": [],
-      "source": [
-        "from sklearn.linear_model import LogisticRegression\n",
-        "\n",
-        "unmitigated_predictor = LogisticRegression(solver='liblinear', fit_intercept=True)\n",
-        "unmitigated_predictor.fit(X_train, y_train)"
-      ]
-    },
-    {
-      "cell_type": "markdown",
-      "metadata": {},
-      "source": [
-        "We view the probabilistic predictions produced by the logistic model as scores and evaluate the quality of the ranking they produce in terms of the [area under the ROC curve](https://en.wikipedia.org/wiki/Receiver_operating_characteristic#Area_under_the_curve) (AUC). AUC is equal to the probability that a randomly chosen positive example (i.e., a student who passes the bar) is scored above a randomly chosen negative example (i.e., a student who does not pass the bar). An AUC of 0.5 means that the scores are no better than a random coin flip, whereas AUC of 1.0 means that the scores perfectly separate positives from negatives. The AUC metric has two desirable properties: (1) it is preserved by monotone transformations of the score, and (2) it is not sensitive to the imbalance between positives and negatives, which is quite severe in our example, with the overall bar passage rate above 94%.\n",
-        "\n",
-        "Note that the logistic regression estimator above does not seek to optimize AUC directly, but only seeks to optimize the logistic loss. However, a good logistic loss is also expected to yield a good AUC.\n",
-        "\n",
-        "To obtain the AUC values for the overall student population as well as black and white subpopulations, we use the **group metric** variant of the `sklearn` metric [`roc_auc_score`](https://scikit-learn.org/stable/modules/generated/sklearn.metrics.roc_auc_score.html)."
-      ]
-    },
-    {
-      "cell_type": "code",
-      "execution_count": null,
-      "metadata": {},
-      "outputs": [],
-      "source": [
-        "from fairlearn.metrics import roc_auc_score_group_summary\n",
-        "\n",
-        "# a convenience function that transforms the result of a group metric call into a data frame\n",
-        "def summary_as_df(name, summary):\n",
-        "    a = pd.Series(summary.by_group)\n",
-        "    a['overall'] = summary.overall\n",
-        "    return pd.DataFrame({name: a})\n",
-        "\n",
-        "scores_unmitigated = pd.Series(unmitigated_predictor.predict_proba(X_test)[:,1], name=\"score_unmitigated\")\n",
-        "auc_unmitigated = summary_as_df(\n",
-        "    \"auc_unmitigated\", roc_auc_score_group_summary(y_test, scores_unmitigated, sensitive_features=A_test))\n",
-        "\n",
-        "display(HTML('<span id=\"auc_unmitigated\">'),\n",
-        "        auc_unmitigated,\n",
-        "        HTML('</span>'))"
-      ]
-    },
-    {
-      "cell_type": "markdown",
-      "metadata": {},
-      "source": [
-        "We next examine how the unmitigated predictor affects applicants of different race when it is used to score them. We plot the CDFs of the scores it generates for each group. We then consider all possible thresholds on the value of the score, and for each threshold check the fraction of black vs white students above the threshold. The largest observed difference across all possible thresholds is referred to as the **demographic parity difference** or **demographic disparity** (see [Agarwal et al. 2018](http://proceedings.mlr.press/v97/agarwal19d.html), where it is reffered to as SP disparity). Pictorially, this corresponds to the largest vertical difference between the two CDFs. Note that this disparity metric is preserved under monotone transformations of the scores."
-      ]
-    },
-    {
-      "cell_type": "code",
-      "execution_count": null,
-      "metadata": {},
-      "outputs": [],
-      "source": [
-        "%matplotlib inline\n",
-        "import matplotlib.pyplot as plt\n",
-        "from scipy.stats import cumfreq\n",
-        "\n",
-        "def compare_cdfs(data, A, num_bins=100):\n",
-        "    cdfs = {}\n",
-        "    assert len(np.unique(A)) == 2\n",
-        "    \n",
-        "    limits = ( min(data), max(data) )\n",
-        "    s = 0.5 * (limits[1] - limits[0]) / (num_bins - 1)\n",
-        "    limits = ( limits[0]-s, limits[1] + s)\n",
-        "    \n",
-        "    for a in np.unique(A):\n",
-        "        subset = data[A==a]\n",
-        "        \n",
-        "        cdfs[a] = cumfreq(subset, numbins=num_bins, defaultreallimits=limits)\n",
-        "        \n",
-        "    lower_limits = [v.lowerlimit for _, v in cdfs.items()]\n",
-        "    bin_sizes = [v.binsize for _,v in cdfs.items()]\n",
-        "    actual_num_bins = [v.cumcount.size for _,v in cdfs.items()]\n",
-        "    \n",
-        "    assert len(np.unique(lower_limits)) == 1\n",
-        "    assert len(np.unique(bin_sizes)) == 1\n",
-        "    assert np.all([num_bins==v.cumcount.size for _,v in cdfs.items()])\n",
-        "    \n",
-        "    xs = lower_limits[0] + np.linspace(0, bin_sizes[0]*num_bins, num_bins)\n",
-        "    \n",
-        "    disparities = np.zeros(num_bins)\n",
-        "    for i in range(num_bins):\n",
-        "        cdf_values = np.clip([v.cumcount[i]/len(data[A==k]) for k,v in cdfs.items()],0,1)\n",
-        "        disparities[i] = max(cdf_values)-min(cdf_values)  \n",
-        "    \n",
-        "    return xs, cdfs, disparities\n",
-        "    \n",
-        "    \n",
-        "def plot_and_compare_cdfs(data, A, num_bins=100, loc='best'):\n",
-        "    xs, cdfs, disparities = compare_cdfs(data, A, num_bins)\n",
-        "    \n",
-        "    for k, v in cdfs.items():\n",
-        "        plt.plot(xs, v.cumcount/len(data[A==k]), label=k)\n",
-        "    \n",
-        "    assert disparities.argmax().size == 1\n",
-        "    d_idx = disparities.argmax()\n",
-        "    \n",
-        "    xs_line = [xs[d_idx],xs[d_idx]]\n",
-        "    counts = [v.cumcount[d_idx]/len(data[A==k]) for k, v in cdfs.items()]\n",
-        "    ys_line = [min(counts), max(counts)]\n",
-        "    \n",
-        "    plt.plot(xs_line, ys_line, 'o--')\n",
-        "    disparity_label = \"max disparity = {0:.3f}\\nat {1:0.3f}\".format(disparities[d_idx], xs[d_idx])\n",
-        "    plt.text(xs[d_idx], 1, disparity_label, ha=\"right\", va=\"top\")\n",
-        "    \n",
-        "    plt.xlabel(data.name)\n",
-        "    plt.ylabel(\"cumulative frequency\")\n",
-        "    plt.legend(loc=loc)\n",
-        "    plt.show()\n",
-        "\n",
-        "display(HTML('<span id=\"disparity_unmitigated\">'))\n",
-        "plot_and_compare_cdfs(scores_unmitigated, A_test)\n",
-        "display(HTML('</span>'))"
-      ]
-    },
-    {
-      "cell_type": "markdown",
-      "metadata": {},
-      "source": [
-        "We see that the largest disparity of about 0.6 occurs at the threshold value 0.94: only 23% of black students, but 83% of white students are above this threshold."
-      ]
-    },
-    {
-      "cell_type": "markdown",
-      "metadata": {},
-      "source": [
-        "## Mitigating Demographic Disparity with Grid Search\n",
-        "\n",
-        "We next show how to mitigate the demographic disparity using the `GridSearch` algorithm of Fairlearn. We will use this algorithm to obtain several models that achieve various trade-offs between accuracy (measured by AUC) and demographic disparity.\n",
-        "\n",
-        "The `GridSearch` variant that we will use was developed for *classification* under demographic parity, but the experiments of\n",
-        "[Agarwal et al. (2018)](http://proceedings.mlr.press/v97/agarwal19d.html) show that it also performs well for *logistic regression* (viewed as the probability prediction) under demographic parity. While the resulting logistic models mitigate the demographic disparity, they might not be well calibrated (unlike unmitigated logistic models), so we use Platt's scaling for [calibration](https://scikit-learn.org/stable/modules/calibration.html). Note that Platt's scaling is a monotone transformation, and so it has no effect on the AUC values or the demographic disparity of the resulting model. However, it makes the predicted scores interpretable as probabilities.\n",
-        "\n",
-        "`GridSearch` generates models corresponding to various Lagrange multiplier vectors of the underlying constraint optimization problem. We will compute 41 models on a grid of Lagrange multiplier vectors whose L1-norm is bounded by 10. For details on how the search works, refer to Section 3.4 of [Agarwal et. al (2018)](http://proceedings.mlr.press/v80/agarwal18a.html). The following cell may take a couple of minutes to run:"
-      ]
-    },
-    {
-      "cell_type": "code",
-      "execution_count": null,
-      "metadata": {},
-      "outputs": [],
-      "source": [
-        "from fairlearn.reductions import GridSearch, DemographicParity\n",
-        "from sklearn.calibration import CalibratedClassifierCV\n",
-        "\n",
-        "sweep = GridSearch(LogisticRegression(solver='liblinear', fit_intercept=True),\n",
-        "                   constraints=DemographicParity(),\n",
-        "                   grid_size=41,\n",
-        "                   grid_limit=10)\n",
-        "\n",
-        "sweep.fit(X_train, y_train, sensitive_features=A_train)\n",
-        "\n",
-        "calibrated_predictors = []\n",
-        "for predictor in sweep._predictors:\n",
-        "    calibrated = CalibratedClassifierCV(base_estimator=predictor, cv='prefit', method='sigmoid')\n",
-        "    calibrated.fit(X_train, y_train)\n",
-        "    calibrated_predictors.append(calibrated)"
-      ]
-    },
-    {
-      "cell_type": "markdown",
-      "metadata": {},
-      "source": [
-        "We next assess the accuracy and disparity of the obtained predictors in a scatter plot, with *x* axis showing the worst-case AUC among the two subpopulations (of black and white students) and *y* axis showing the demographic disparity. Ideal models would be in the bottom right."
-      ]
-    },
-    {
-      "cell_type": "code",
-      "execution_count": null,
-      "metadata": {},
-      "outputs": [],
-      "source": [
-        "from fairlearn.metrics import roc_auc_score_group_min\n",
-        "\n",
-        "def auc_disparity_sweep_plot(predictors, names, marker='o', scale_size=1, zorder=-1):\n",
-        "    roc_auc = np.zeros(len(predictors))\n",
-        "    disparity = np.zeros(len(predictors))\n",
-        "    \n",
-        "    for i in range(len(predictors)):\n",
-        "        preds = predictors[i].predict_proba(X_test)[:,1]\n",
-        "        roc_auc[i] = roc_auc_score_group_min(y_test, preds, sensitive_features=A_test)\n",
-        "        _, _, dis = compare_cdfs(preds, A_test)\n",
-        "        disparity[i] = dis.max()\n",
-        "        \n",
-        "    plt.scatter(roc_auc, disparity,\n",
-        "                s=scale_size * plt.rcParams['lines.markersize'] ** 2, marker=marker, zorder=zorder)\n",
-        "    for i in range(len(roc_auc)):\n",
-        "        plt.annotate(names[i], (roc_auc[i], disparity[i]), xytext=(3,2), textcoords=\"offset points\", zorder=zorder+1)\n",
-        "    plt.xlabel(\"worst-case AUC\")\n",
-        "    plt.ylabel(\"demographic disparity\")\n",
-        "    \n",
-        "auc_disparity_sweep_plot(calibrated_predictors, names=range(len(calibrated_predictors)))\n",
-        "auc_disparity_sweep_plot([unmitigated_predictor], names=[''], marker='*', zorder=1, scale_size=5)\n",
-        "plt.show()"
-      ]
-    },
-    {
-      "cell_type": "markdown",
-      "metadata": {},
-      "source": [
-        "Model 33 has the lowest disparity, but its worst-case AUC is essentially the same as that of a coin flip. The unmitigated model, marked as a star, has a good worst-case AUC, but large disparity. We examine models 35 and 36: their AUC values are well above 0.6 and they substantially reduce the demographic disparity compared with the unmitigated model:"
-      ]
-    },
-    {
-      "cell_type": "code",
-      "execution_count": null,
-      "metadata": {
-        "scrolled": false
-      },
-      "outputs": [],
-      "source": [
-        "scores_model35 = pd.Series(calibrated_predictors[35].predict_proba(X_test)[:,1], name=\"score_model35\")\n",
-        "scores_model36 = pd.Series(calibrated_predictors[36].predict_proba(X_test)[:,1], name=\"score_model36\")\n",
-        "\n",
-        "auc_model35 = summary_as_df(\n",
-        "        \"auc_model35\", roc_auc_score_group_summary(y_test, scores_model35, sensitive_features=A_test))\n",
-        "auc_model36 = summary_as_df(\n",
-        "        \"auc_model36\", roc_auc_score_group_summary(y_test, scores_model36, sensitive_features=A_test))\n",
-        "\n",
-        "display(HTML('<span id=\"grid_search_comparison\">'),\n",
-        "        pd.concat([auc_model35, auc_model36, auc_unmitigated], axis=1),\n",
-        "        HTML('</span>'))\n",
-        "plot_and_compare_cdfs(scores_model35, A_test)\n",
-        "plot_and_compare_cdfs(scores_model36, A_test)\n",
-        "plot_and_compare_cdfs(scores_unmitigated, A_test)"
-      ]
-    },
-    {
-      "cell_type": "markdown",
-      "metadata": {},
-      "source": [
-        "### Comparing Probabilistic Predictors using the Dashboard\n",
-        "\n",
-        "Next, we compare the three predictors above (unmitigated, model 35 and model 36) using `FairlearnDashboard`. The dashboard currently does not evaluate the demographic disparity of probabilistic scores, but instead evaluates the disparity in mean predictions&mdash;in this case, this amounts to the difference between mean predictions for the white and black subpopulations. However, thanks to the calibration step, the disparity in mean predictions qualitatively agrees with the demographic disparity (albeit this is not always the case and in general they could go in opposite directions)."
-      ]
-    },
-    {
-      "cell_type": "code",
-      "execution_count": null,
-      "metadata": {},
-      "outputs": [],
-      "source": [
-        "from fairlearn.widget import FairlearnDashboard\n",
-        "FairlearnDashboard(sensitive_features=A_test, sensitive_feature_names=['Race'],\n",
-        "                   y_true=y_test,\n",
-        "                   y_pred={\"unmitigated\": scores_unmitigated, \"model35\": scores_model35, \"model36\": scores_model36})"
-      ]
-    },
-    {
-      "cell_type": "markdown",
-      "metadata": {},
-      "source": [
-        "## Obtaining Low-Disparity Classifiers\n",
-        "\n",
-        "In this section, we shift attention from the task of scoring and ranking students to the task of automatically classifying students, for example, in order to screen them for an interview or a deeper review of their application materials. Our goal is to obtain a _classifier_ that maximizes AUC while respecting demographic parity.\n",
-        "\n",
-        "The outputs of a classifier are either 0 or 1, so it is possible to re-interpret the AUC of a classifier as the *balanced accuracy*, meaning the accuracy under the distribution re-weighted to have the same mass of positive and negative examples. Demographic disparity can also be interpreted as the difference between the rates at which the students of either race are classified as 1; we refer to this rate as the _selection rate_.\n",
-        "\n",
-        "### Postprocessing\n",
-        "\n",
-        "We first show how to obtain low-disparity classifiers by thresholding scores&mdash;such as the scores produced by unmitigated logistic regression&mdash;using the postprocessing algorithm of [Hardt et al. (2016)](https://arxiv.org/abs/1610.02413), implemented in the class  `ThresholdOptimizer`. This algorithm finds thresholds that optimize accuracy subject to the constraint that there be no demographic disparity on the training data. Since our goal here is to optimize _balanced_ accuracy rather than accuracy, we first re-balance the data by randomly subsampling positive examples, so they are equal in number to negative examples. We then pass this re-balanced data set to `ThresholdOptimizer`. Since the accuracy of a classifier on the re-balanced data set is in expectation equal to the AUC on the original data, `ThresholdOptimizer` now seeks to optimize our desired accuracy metric."
-      ]
-    },
-    {
-      "cell_type": "code",
-      "execution_count": null,
-      "metadata": {},
-      "outputs": [],
-      "source": [
-        "from sklearn.base import BaseEstimator, ClassifierMixin\n",
-        "from fairlearn.postprocessing import ThresholdOptimizer\n",
-        "\n",
-        "# We want to apply ThresholdOptimizer to the probabilities returned\n",
-        "# by the unmitigated logistic regression predictor. Since ThresholdOptimizer\n",
-        "# applies thresholding to the output of predict(), but LogisticRegression\n",
-        "# returns probabilities (of both classes) in predict_proba(), we need to\n",
-        "# use the following wrapper for LogisticRegression.\n",
-        "\n",
-        "class LogisticRegressionAsRegression(BaseEstimator, ClassifierMixin):\n",
-        "    def __init__(self, logistic_regression_estimator):\n",
-        "        self.logistic_regression_estimator = logistic_regression_estimator\n",
-        "    \n",
-        "    def fit(self, X, y):\n",
-        "        self.logistic_regression_estimator.fit(X, y)\n",
-        "        return self\n",
-        "    \n",
-        "    def predict(self, X):\n",
-        "        # use predict_proba to get real values instead of 0/1, select only prob for 1\n",
-        "        scores = self.logistic_regression_estimator.predict_proba(X)[:,1]\n",
-        "        return scores\n",
-        "\n",
-        "\n",
-        "balanced_index_pass0 = y_train[y_train==0].index \n",
-        "balanced_index_pass1 = y_train[y_train==1].sample(n=balanced_index_pass0.size, random_state=0).index\n",
-        "balanced_index = balanced_index_pass0.union(balanced_index_pass1)\n",
-        "\n",
-        "pp_estimator = ThresholdOptimizer(\n",
-        "    estimator=LogisticRegressionAsRegression(unmitigated_predictor),\n",
-        "    constraints=\"demographic_parity\",\n",
-        "    prefit=True)\n",
-        "\n",
-        "pp_estimator.fit(X_train.iloc[balanced_index,:], y_train.iloc[balanced_index],\n",
-        "                 sensitive_features=A_train.iloc[balanced_index])"
-      ]
-    },
-    {
-      "cell_type": "markdown",
-      "metadata": {},
-      "source": [
-        "We next evaluate AUC (balanced accuracy) and demographic disparity (disparity in selection rates) of the black and white students on the test data; note that we use the actual test data (not a re-balanced version, which we only used for training purposes)."
-      ]
-    },
-    {
-      "cell_type": "code",
-      "execution_count": null,
-      "metadata": {},
-      "outputs": [],
-      "source": [
-        "from fairlearn.metrics import mean_prediction_group_summary\n",
-        "\n",
-        "scores_pp = pd.Series(pp_estimator.predict(X_test, sensitive_features=A_test), name=\"scores_post\")\n",
-        "auc_pp = summary_as_df(\n",
-        "    \"auc_post\",\n",
-        "    roc_auc_score_group_summary(y_test, scores_pp, sensitive_features=A_test))\n",
-        "sel_pp = summary_as_df(\n",
-        "    \"selection_post\",\n",
-        "    mean_prediction_group_summary(y_test, scores_pp, sensitive_features=A_test))\n",
-        "\n",
-        "pp_summary = pd.concat([auc_pp, sel_pp], axis=1)\n",
-        "pp_summary.loc['disparity']=(pp_summary.loc['white']-pp_summary.loc['black']).abs()\n",
-        "pp_summary.loc['disparity', pp_summary.columns.str.startswith('auc')]='-'\n",
-        "\n",
-        "display(pp_summary)"
-      ]
-    },
-    {
-      "cell_type": "markdown",
-      "metadata": {},
-      "source": [
-        "The original unmitigated scores have the demographic disparity around 0.6 (see [here](#disparity_unmitigated)). We see that `ThresholdOptimizer` dramatically reduces the disparity to around 0.1. At the same time, the AUC in each subpopulation is at or above 0.65, a moderate drop from the unmitigated values of 0.72 and 0.74 (see [here](#auc_unmitigated)). This is a more favorable trade-off than the one achieved by model 35 above, with the disparity of 0.4 and the worst-case AUC of around 0.62 (see [here](#grid_search_comparison)). However, note that `ThresholdOptimizer` is a classifier, and so it can only work as a crude ranker. Additionally, `ThresholdOptimizer` uses the sensitive feature (in this instance race) at the prediction time, by applying a different threshold to unmitigated scores depending on race. In some use cases, these two properties might be undesirable. We next show how to obtain a classifier that also seeks to achieve low demographic disparity, but without requiring access to the sensitive feature at the evaluation time.\n",
-        "\n",
-        "*Note*: `ThresholdOptimizer` produces randomized predictions, so the AUC and selection rate of postprocessing will vary if you re-run the cell above. Also, while `ThresholdOptimizer` is guaranteed to achieve zero demographic disparity on its training data, this does not mean it will achieve zero demographic disparity on the test data for several reasons: (1) the training data is balanced whereas test data is not, so test data comes from a different distribution than training data; (2) even if training and test data were coming from the same distribution, there would be some differences due to finite sample sizes."
-      ]
-    },
-    {
-      "cell_type": "markdown",
-      "metadata": {},
-      "source": [
-        "### Exponentiated Gradient\n",
-        "\n",
-        "`ExponentiatedGradient` also seeks to find a classifier that optimizes accuracy while placing a constraint on the demographic disparity. However, it operates as a *reduction* to standard classification, taking any estimator as a black box. During its run it repeatedly re-fits the estimator on variously reweighted training data and eventually produces a randomized classifier of the same type as the provided black-box estimator. This means that if the black box does not have access to the sensitive feature, neither will the predictor fitted by `ExponentiatedGradient`.\n",
-        "\n",
-        "We next train two classifiers via `ExponentiatedGradient`. Both use `LogisticRegression` as a black box. However, one has only access to the original features (**X_train** and **X_test**), whereas the other one also has access to the sensitive features, which we include in the extended feature set (**XA_train** and **XA_test**). Both classifiers optimize AUC subject to the constraint that demographic disparity on training data is at most 0.01. We also set the convergence parameter `nu` to `1e-6` to optimize to numerical precision (the default is to optimize to statistical precision, which we override here)."
-      ]
-    },
-    {
-      "cell_type": "code",
-      "execution_count": null,
-      "metadata": {},
-      "outputs": [],
-      "source": [
-        "from fairlearn.reductions import ExponentiatedGradient\n",
-        "\n",
-        "XA_train = pd.concat([X_train, A_train=='black'], axis=1).astype(float)\n",
-        "XA_test = pd.concat([X_test, A_test=='black'], axis=1).astype(float)\n",
-        "\n",
-        "expgrad_X = ExponentiatedGradient(\n",
-        "    LogisticRegression(solver='liblinear', fit_intercept=True),\n",
-        "    constraints=DemographicParity(),\n",
-        "    eps=0.01,\n",
-        "    nu=1e-6)\n",
-        "expgrad_XA = ExponentiatedGradient(\n",
-        "    LogisticRegression(solver='liblinear', fit_intercept=True),\n",
-        "    constraints=DemographicParity(),\n",
-        "    eps=0.01,\n",
-        "    nu=1e-6)\n",
-        "\n",
-        "expgrad_X.fit(\n",
-        "    X_train.iloc[balanced_index,:],\n",
-        "    y_train.iloc[balanced_index],\n",
-        "    sensitive_features=A_train.iloc[balanced_index])\n",
-        "expgrad_XA.fit(\n",
-        "    XA_train.iloc[balanced_index,:],\n",
-        "    y_train.iloc[balanced_index],\n",
-        "    sensitive_features=A_train.iloc[balanced_index])"
-      ]
-    },
-    {
-      "cell_type": "code",
-      "execution_count": null,
-      "metadata": {},
-      "outputs": [],
-      "source": [
-        "scores_expgrad_X = pd.Series(expgrad_X.predict(X_test), name=\"scores_expgrad_X\")\n",
-        "scores_expgrad_XA = pd.Series(expgrad_XA.predict(XA_test), name=\"scores_expgrad_XA\")\n",
-        "\n",
-        "auc_expgrad_X = summary_as_df(\n",
-        "    \"auc_expgrad_X\",\n",
-        "    roc_auc_score_group_summary(y_test, scores_expgrad_X, sensitive_features=A_test))\n",
-        "sel_expgrad_X = summary_as_df(\n",
-        "    \"selection_expgrad_X\",\n",
-        "    mean_prediction_group_summary(y_test, scores_expgrad_X, sensitive_features=A_test))\n",
-        "auc_expgrad_XA = summary_as_df(\n",
-        "    \"auc_expgrad_XA\",\n",
-        "    roc_auc_score_group_summary(y_test, scores_expgrad_XA, sensitive_features=A_test))\n",
-        "sel_expgrad_XA = summary_as_df(\n",
-        "    \"selection_expgrad_XA\",\n",
-        "    mean_prediction_group_summary(y_test, scores_expgrad_XA, sensitive_features=A_test))\n",
-        "\n",
-        "classifier_summary = pd.concat([auc_pp, sel_pp, auc_expgrad_X, sel_expgrad_X, auc_expgrad_XA, sel_expgrad_XA], axis=1)\n",
-        "classifier_summary.loc['disparity']=(classifier_summary.loc['white']-classifier_summary.loc['black']).abs()\n",
-        "classifier_summary.loc['disparity', classifier_summary.columns.str.startswith('auc')]='-'\n",
-        "display(classifier_summary)"
-      ]
-    },
-    {
-      "cell_type": "markdown",
-      "metadata": {},
-      "source": [
-        "We see that exponentiated gradient variants generally achieve lower disparity on this data than `ThresholdOptimizer`. Without access to the sensitive feature at the test time, this comes at the cost of bringing the AUC essentially to that of a random coin toss (AUC of **expgrad_X** is close to 0.5). With access to the sensitive feature, the overall AUC is comparable to that achieved by `ThresholdOptimizer`, but `ThresholdOptimizer` achieves a better worst-case AUC across the two population. \n",
-        "\n",
-        "*Note*: `ExponentiatedGradient` produces randomized predictions (similarly to `ThresholdOptimizer`), so the AUC and selection rate will vary if you re-run the cell above. Also, because of a mismatch between the training and test distributions and because of finite samples, we do not expect `ExponentiatedGradient` to achieve test disparity equal to 0.01.\n",
-        "\n",
-        "We next show that if we are willing to tolerate a larger demographic disparity, it is possible to achieve non-trivial AUC values even without access to the sensitive feature. We run `ExponentiatedGradient` with the bound on the training disparity equal to 0.3:"
-      ]
-    },
-    {
-      "cell_type": "code",
-      "execution_count": null,
-      "metadata": {},
-      "outputs": [],
-      "source": [
-        "expgrad_X_alt = ExponentiatedGradient(\n",
-        "    LogisticRegression(solver='liblinear', fit_intercept=True),\n",
-        "    constraints=DemographicParity(),\n",
-        "    eps=0.3, # This has changed from 0.01 in the above examples\n",
-        "    nu=1e-6)\n",
-        "\n",
-        "expgrad_X_alt.fit(\n",
-        "    X_train.iloc[balanced_index,:],\n",
-        "    y_train.iloc[balanced_index],\n",
-        "    sensitive_features=A_train.iloc[balanced_index])\n",
-        "\n",
-        "scores_expgrad_X_alt = pd.Series(\n",
-        "    expgrad_X_alt.predict(X_test), name=\"scores_expgrad_X_alt\")\n",
-        "\n",
-        "auc_expgrad_X_alt = summary_as_df(\n",
-        "    \"auc_expgrad_X_alt\",\n",
-        "    roc_auc_score_group_summary(y_test, scores_expgrad_X_alt, sensitive_features=A_test))\n",
-        "sel_expgrad_X_alt = summary_as_df(\n",
-        "    \"selection_expgrad_X_alt\",\n",
-        "    mean_prediction_group_summary(y_test, scores_expgrad_X_alt, sensitive_features=A_test))\n",
-        "\n",
-        "auc_expgrad_X_alt.loc['disparity'] = '-'\n",
-        "sel_expgrad_X_alt.loc['disparity'] = (sel_expgrad_X_alt.loc['white'] - sel_expgrad_X_alt.loc['black']).abs()\n",
-        "\n",
-        "display(pd.concat([auc_expgrad_X_alt, sel_expgrad_X_alt], axis=1))"
-      ]
-    },
-    {
-      "cell_type": "markdown",
-      "metadata": {},
-      "source": [
-        "### Comparing Classifiers using the Dashboard\n",
-        "\n",
-        "We finish this section by comparing the four predictors above using `FairlearnDashboard`:"
-      ]
-    },
-    {
-      "cell_type": "code",
-      "execution_count": null,
-      "metadata": {},
-      "outputs": [],
-      "source": [
-        "FairlearnDashboard(sensitive_features=A_test, sensitive_feature_names=['Race'],\n",
-        "                   y_true=y_test,\n",
-        "                   y_pred={\"postprocessing\": scores_pp,\n",
-        "                           \"expgrad_X\": scores_expgrad_X,\n",
-        "                           \"expgrad_X_alt\": scores_expgrad_X_alt,\n",
-        "                           \"expgrad_XA\": scores_expgrad_XA})"
-      ]
-    },
-    {
-      "cell_type": "code",
-      "execution_count": null,
-      "metadata": {},
-      "outputs": [],
-      "source": []
-    }
-  ],
-  "metadata": {
-    "kernelspec": {
-      "display_name": "Python 3",
-      "language": "python",
-      "name": "python3"
-    },
-    "language_info": {
-      "codemirror_mode": {
-        "name": "ipython",
-        "version": 3
-      },
-      "file_extension": ".py",
-      "mimetype": "text/x-python",
-      "name": "python",
-      "nbconvert_exporter": "python",
-      "pygments_lexer": "ipython3",
-      "version": "3.7.4"
-    }
-  },
-  "nbformat": 4,
-  "nbformat_minor": 2
-=======
  "cells": [
   {
    "cell_type": "markdown",
@@ -1321,5 +659,4 @@
  },
  "nbformat": 4,
  "nbformat_minor": 2
->>>>>>> 71c39dad
 }