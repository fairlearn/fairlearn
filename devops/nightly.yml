--- conflicted
+++ resolved
@@ -24,11 +24,7 @@
   parameters:
     platforms:  { Linux: ubuntu-latest, Windows: vs2017-win2016 }
     installationType: 'PipLocal'
-<<<<<<< HEAD
-    pyVersions: [3.6, 3.7, 3.8, 3.9, 3.10]
-=======
-    pyVersions: [3.7, 3.8, 3.9]
->>>>>>> 3c69e883
+    pyVersions: [3.7, 3.8, 3.9, 3.10]
     freezeArtifactStem: $(FreezeArtifactStem)
     freezeFileStem: $(FreezeFileStem)
     
@@ -37,11 +33,7 @@
     platforms: { MacOS: macos-latest }
     testRunTypes: ['Unit']
     installationType: 'None'
-<<<<<<< HEAD
-    pyVersions: [3.6, 3.7, 3.8, 3.9, 3.10]
-=======
-    pyVersions: [3.7, 3.8, 3.9]
->>>>>>> 3c69e883
+    pyVersions: [3.7, 3.8, 3.9, 3.10]
     freezeArtifactStem: $(FreezeArtifactStem)
     freezeFileStem: $(FreezeFileStem)
 
