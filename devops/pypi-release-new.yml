# Simplified PyPI release pipeline

# At queue time, the user selects a Test or Production deployment. The following stages
# then run:
# - Predeployment validation (run a set of tests against the repository)
# - Creates a wheel and stores in Pipeline Artifact
# - Download wheel file from Artifact, pip install, and run tests
# - Upload the wheel to PyPI (Test or Production as specified at queue time)
# - Install from PyPI and run tests

parameters:
- name: releaseType
  displayName: Release Type
  type: string
  default: Test
  values:
  - Test
  - Production

variables:
  poolImage: "ubuntu-latest"
  poolPythonVersion: 3.7
  packageArtifactName: Wheels
  versionArtifactName: Version
  versionFileName: versionInfo.txt

trigger: none # No CI build

pr: none # Not for pull requests

# ==================================================================================================


stages:
- stage: PredeploymentValidation
  displayName: Predeployment Validation
  pool:
    vmImage: $(poolImage)

  variables:
    freezeArtifactStem: PredeployFreeze
    freezeFileStem: predeploy-requirements

  jobs:
  - template: templates/all-tests-job-template.yml
    parameters:
      platforms:  { Linux: ubuntu-latest, Windows: windows-latest }
      installationType: 'PipLocal'
      pyVersions: [3.7, 3.8, 3.9, 3.10]
      freezeArtifactStem: $(freezeArtifactStem)
      freezeFileStem: $(freezeFileStem)
      
  - template: templates/all-tests-job-template.yml
    parameters:
      platforms: { MacOS: macos-latest }
      testRunTypes: ['Unit']
      installationType: 'None'
      pyVersions: [3.7, 3.8, 3.9, 3.10]
      freezeArtifactStem: $(freezeArtifactStem)
      freezeFileStem: $(freezeFileStem)

  - template: templates/limited-installation-job-template.yml

# ==================================================================================================

- stage: CreateWheel
  displayName: Create Wheel Artifact
  dependsOn: PredeploymentValidation
  pool:
    vmImage: $(poolImage)

  variables:
    freezeArtifactName: CreateWheelFreeze
    freezeFile: createwheel-freeze.txt

  jobs:
  - job: CreateWheel
    displayName: Build and publish wheel
    pool:
      vmImage: $(poolImage)
    
    steps:
    - task: UsePythonVersion@0
      displayName: 'Use Python $(poolPythonVersion)'
      inputs:
        versionSpec: $(poolPythonVersion)
        addToPath: true

    - template: templates/python-infra-upgrade-steps-template.yml

    - script: pip install setuptools wheel 
      displayName: 'Install setuptools'

    - script: pip install -r requirements.txt
      displayName: "Install fairlearn requirements"

    - template: templates/pip-freeze-to-artifact-steps-template.yml
      parameters:
        freezeArtifact: $(freezeArtifactName)
        freezeFile: $(freezeFile)

    - script: python ./scripts/build_wheels.py --version-filename $(versionFilename) 
      displayName: 'Build wheels'

    - task: PublishPipelineArtifact@1
      displayName: "Publish wheels"
      inputs:
        path: $(System.DefaultWorkingDirectory)/dist
        artifact: $(packageArtifactName)

    - task: PublishPipelineArtifact@1
      displayName: "Publish version information file"
      inputs:
        path: '$(System.DefaultWorkingDirectory)/$(versionFilename)'
        artifact: $(versionArtifactName)

# ==================================================================================================

- stage: TestWheel
  displayName: Test Wheel from Artifact
  dependsOn: CreateWheel
  pool:
    vmImage: $(poolImage)

  variables:
    freezeArtifactStem: TestWheelFreeze
    freezeFileStem: requirements-wheel-test

  jobs:
    - template: templates/all-tests-job-template.yml
      parameters:
        platforms: { Linux: ubuntu-latest, Windows: windows-latest }
        installationType: 'WheelArtifact'
        pyVersions: [3.7, 3.8, 3.9, 3.10]
        freezeArtifactStem: $(freezeArtifactStem)
        freezeFileStem: $(freezeFileStem)
        wheelArtifactName: $(packageArtifactName)

    - template: templates/all-tests-job-template.yml
      parameters:
        platforms: { MacOS: macos-latest }
        testRunTypes: ['Unit']
        installationType: 'WheelArtifact'
        pyVersions: [3.7, 3.8, 3.9, 3.10]
        freezeArtifactStem: $(freezeArtifactStem)
        freezeFileStem: $(freezeFileStem)
        wheelArtifactName: $(packageArtifactName)

# ==================================================================================================

- stage: UploadWheel
  displayName: Upload Wheel to PyPI (${{parameters.releaseType}})
  dependsOn: TestWheel
  pool:
    vmImage: $(poolImage)

  variables:
    ${{ if eq(parameters.releaseType, 'Test')}}:
      twineConnection: PyPI-Test
      twineEndpoint: PyPITest
    ${{ if eq(parameters.releaseType, 'Production')}}:
      twineConnection: PyPI-Prod
      twineEndpoint: PyPIProd

  jobs:
  - deployment: 'PyPI_${{parameters.releaseType}}_Upload'
    displayName: PyPI ${{parameters.releaseType}} Upload
    ${{ if eq(parameters.releaseType, 'Test')}}:
      environment: 'PyPI-Test Deployment'
    ${{ if eq(parameters.releaseType, 'Production')}}:
      environment: 'PyPI Deployment'
    pool:
      vmImage: $(poolImage)

    strategy:
      runOnce:
        deploy:
          steps:
          - task: UsePythonVersion@0
            displayName: 'Use Python $(poolPythonVersion)'
            inputs:
              versionSpec: $(poolPythonVersion)
              addToPath: true
          
          - script: pip install twine
            displayName: 'Install twine'

          - task: TwineAuthenticate@0
            inputs:
              externalFeeds: ${{variables.twineConnection}}

          - script: 'twine upload --verbose -r $(twineEndpoint) --config-file $(PYPIRC_PATH) $(Pipeline.Workspace)/$(packageArtifactName)/*'
            displayName: Upload to ${{parameters.releaseType}} PyPI

        # TODO: Add GitHub Release task, so links in PyPI ReadMe will work without manual intervention (Prod only)
  
  - job: PyPI_Pause
    pool: server
    dependsOn: 'PyPI_${{parameters.releaseType}}_Upload'
    displayName: PyPI Pause

    steps:
    - task: Delay@1
      displayName: "Pause to allow PyPI updates to complete"
      inputs:
        delayForMinutes: "5"

# # ==================================================================================================

- stage: TestFromPyPI
  displayName: Test package from ${{parameters.releaseType}} PyPI
  dependsOn: UploadWheel
  pool:
    vmImage: $(poolImage)
  
  variables:
    freezeArtifactStem: TestPyPIFreeze
    freezeFileStem: requirements-pypi-test

  jobs:
  - template: templates/all-tests-job-template.yml
    parameters:
<<<<<<< HEAD
      platforms:  { Linux: ubuntu-latest, Windows: vs2017-win2016 }
      pyVersions: [3.7, 3.8, 3.9, 3.10]
=======
      platforms:  { Linux: ubuntu-latest, Windows: windows-latest }
      pyVersions: [3.7, 3.8, 3.9]
>>>>>>> 1c568bc9
      freezeArtifactStem: $(freezeArtifactStem)
      freezeFileStem: $(freezeFileStem)
      installationType: 'PyPI'
      targetType: ${{parameters.releaseType}}
      versionArtifactName: $(versionArtifactName)
      versionArtifactFile: $(versionFileName)

  - template: templates/all-tests-job-template.yml
    parameters:
      platforms: { MacOS: macos-latest }
      pyVersions: [3.7, 3.8, 3.9, 3.10]
      testRunTypes: ['Unit']
      freezeArtifactStem: $(freezeArtifactStem)
      freezeFileStem: $(freezeFileStem)
      installationType: 'PyPI'
      targetType: ${{parameters.releaseType}}
      versionArtifactName: $(versionArtifactName)
      versionArtifactFile: $(versionFileName)<|MERGE_RESOLUTION|>--- conflicted
+++ resolved
@@ -220,13 +220,8 @@
   jobs:
   - template: templates/all-tests-job-template.yml
     parameters:
-<<<<<<< HEAD
-      platforms:  { Linux: ubuntu-latest, Windows: vs2017-win2016 }
-      pyVersions: [3.7, 3.8, 3.9, 3.10]
-=======
       platforms:  { Linux: ubuntu-latest, Windows: windows-latest }
-      pyVersions: [3.7, 3.8, 3.9]
->>>>>>> 1c568bc9
+      pyVersions: [3.7, 3.8, 3.9, 3.10]
       freezeArtifactStem: $(freezeArtifactStem)
       freezeFileStem: $(freezeFileStem)
       installationType: 'PyPI'
