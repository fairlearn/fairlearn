--- conflicted
+++ resolved
@@ -9,16 +9,12 @@
   * `ThresholdOptmizer` is now a scikit-learn meta-estimator, and accepts
     an estimator through the `estimator` parameter. To use a pre-fitted
     estimator, pass `prefit=True`.
-<<<<<<< HEAD
 * Add `create_dashboard_dictionary()` for creating the Dashboard cache layer
 * Make `create_group_metric_set()` private and change arguments
-=======
-* Rename arguments of `create_group_metric_set()` to match the dashboard
 * Remove `Reduction` base class for reductions methods and replace it with
   `sklearn.base.BaseEstimator` and `sklearn.base.MetaEstimatorMixin`.
 * Fix regression in input validation that dropped metadata from `X` if it is
   provided as a `pandas.DataFrame`.
->>>>>>> b790db06
 
 ### v0.4.4
 * Remove `GroupMetricSet` in favour of a `create_group_metric_set` method
