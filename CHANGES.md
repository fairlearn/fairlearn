# Changes

### v0.5.0

* Adjust classes to abide by naming conventions for attributes.
* Change `ExponentiatedGradient` signature by renaming argument `T` to
  `max_iter`, `eta_mul` to `eta0`, and by adding `run_linprog_step`.
<<<<<<< HEAD
* API refactoring to separate out different uses of `eps` within
  `ExponentiatedGradient`. It is now solely responsible for setting a bound on
  the lambda vectors. The other usage of `eps` as a bound for constraints is
  now captured directly on the moment classes as follows:
  * Classification moments: `ConditionalSelectionRate` renamed to
    `UtilityParity` and its subclasses have new arguments on the constructor:
    * `difference_bound` - for difference-based constraints such as demographic
      parity difference
    * `ratio_bound_slack` - for ratio-based constraints such as demographic
      parity ratio
    * Additionally, there's a `ratio_bound` argument which represents the
      argument previously called `ratio`.
  * Regression moments: `ConditionalLossMoment` and its subclasses have a new
    argument `upper_bound` with the same purpose for newly enabled regression
    scenarios on `ExponentiatedGradient`.
  For a comprehensive overview of available constraints refer to the new [user
  guide on fairness constraints for reductions methods](https://fairlearn.github.io/user_guide/mitigation.html#reductions).
* Renamed several constraints to create a uniform naming convention according
  to the accepted [metric harmonization proposal](https://github.com/fairlearn/fairlearn-proposals/blob/master/api/METRICS.md):
  * `ErrorRateRatio` renamed to `ErrorRateParity`, and
    `TruePositiveRateDifference` renamed to `TruePositiveRateParity` since the
    desired pattern is `<metric name>Parity` with the exception of
    `EqualizedOdds` and `DemographicParity`.
  * `ConditionalSelectionRate` renamed to `UtilityParity`.
  * `GroupLossMoment` renamed to `BoundedGroupLoss` in order to have a
    descriptive name and for consistency with the paper. Similarly,
    `AverageLossMoment` renamed to `MeanLoss`.
  For a comprehensive overview of available constraints refer to the new [user
  guide on fairness constraints for reductions methods](https://fairlearn.github.io/user_guide/mitigation.html#reductions).
* Added `TrueNegativeRateParity` to provide the opposite constraint of
  `TruePositiveRateParity` to be used with reductions techniques.
=======
* Add new constraints and objectives in `ThresholdOptimizer`
* Add class `InterpolatedThresholder` to represent the fitted `ThresholdOptimizer`
>>>>>>> 6a0d9506

### v0.4.6

* Handle case where reductions relabeling results in a single class
* Refactor metrics:
  * Remove `GroupMetricResult` type in favor of a `Bunch`.
  * Rename and slightly update signatures:
    * `metric_by_group` changed to `group_summary`
    * `make_group_metric` changed to `make_metric_group_summary`
  * Add group summary transformers
    `{difference,ratio,group_min,group_max}_from_group_summary`.
  * Add factory `make_derived_metric`.
* Add new metrics:
  * base metrics `{true,false}_{positive,negative}_rate`
  * group summary metrics `<metric>_group_summary`
  * derived metrics `<metric>_{difference,ratio,group_min,group_max}`
  * disparity metrics `{demographic_parity,equalized_odds}_{difference,ratio}`
* Remove metrics:
  * `fallout_rate` in favor of `false_positive_rate`
  * `miss_rate` in favor of `false_negative_rate`
  * `specificity_score` in favor of `true_negative_rate`
* Change from public to private:
  * `mean_{over,under}prediction` and `{balanced_,}root_mean_squared_error`
    changed to the versions with a leading underscore
* Fix warning due to changing default `dtype` when creating an empty
  `pandas.Series`.
* Enable `GridSearch` for more than two sensitive features values.
* Add new disparity constraints for reductions methods as moments in
  `fairlearn.reductions` including:
  * `TruePositiveRateDifference`
  * ratio options for all existing constraints in addition to the default,
    i.e., difference between groups w.r.t. the relevant metric.
* Make `ExponentiatedGradient` require 0-1 labels for classification problems,
  pending a better solution for Issue 339.

### v0.4.5

* Changes to `ThresholdOptimizer`:
  * Separate plotting for `ThresholdOptimizer` into its own plotting function.
  * `ThresholdOptimizer` now performs validations during `fit`, and not during
    `__init__`. It also stores the fitted given estimator in the `estimator_`
    attribute.
  * `ThresholdOptmizer` is now a scikit-learn meta-estimator, and accepts
    an estimator through the `estimator` parameter. To use a pre-fitted
    estimator, pass `prefit=True`.
* Made `_create_group_metric_set_()` private by prepending with `_`.
  Also changed the arguments, so that this routine requires
  dictionaries for the predictions and sensitive features. This is a
  breaking change.
* Remove `Reduction` base class for reductions methods and replace it with
  `sklearn.base.BaseEstimator` and `sklearn.base.MetaEstimatorMixin`.
* Remove `ExponentiatedGradientResult` and `GridSearchResult` in favor of
  storing the values and objects resulting from fitting the meta-estimator
  directly in the `ExponentiatedGradient` and `GridSearch` objects,
  respectively.
* Fix regression in input validation that dropped metadata from `X` if it is
  provided as a `pandas.DataFrame`.

### v0.4.4

* Remove `GroupMetricSet` in favour of a `create_group_metric_set` method
* Add basic support for multiple sensitive features
* Refactor `ThresholdOptimizer` to use mixins from scikit-learn
* Adjust `scipy`, `scikit-learn`, and `matplotlib` requirements to support
  python 3.8

### v0.4.3

* Various tweaks to `GroupMetricResult` and `GroupMetricSet` for AzureML
  integration

### v0.4.2

* If methods such as `predict` are called before `fit`, `sklearn`'s
  `NotFittedError` is raised instead of `NotFittedException`, and the latter
  is now removed.

### v0.4.2, 2020-01-24

* Separated out matplotlib dependency into an extension that can be installed
  via `pip install fairlearn[customplots]`.
* Added a `GroupMetricSet` class to hold collections of `GroupMetricResult`
  objects

### v0.4.1, 2020-01-09

* Fix to determine whether operating as binary classifier or regressor in
  dashboard

### v0.4.0, 2019-12-05

* Initial release of fairlearn dashboard

### v0.3.0, 2019-11-01

* Major changes to the API. In particular the `expgrad` function is now
  implemented by the `ExponentiatedGradient` class. Please refer to the
  [ReadMe](readme.md) file for information on how to upgrade

* Added new algorithms
  * Threshold Optimization
  * Grid Search
  
* Added grouped metrics

### v0.2.0, 2018-06-20

* registered the project at [PyPI](https://pypi.org/)

* changed how the fairness constraints are initialized (in
  `fairlearn.moments`), and how they are passed to the fair learning reduction
  `fairlearn.classred.expgrad`

### v0.1, 2018-05-14

* initial release<|MERGE_RESOLUTION|>--- conflicted
+++ resolved
@@ -5,7 +5,6 @@
 * Adjust classes to abide by naming conventions for attributes.
 * Change `ExponentiatedGradient` signature by renaming argument `T` to
   `max_iter`, `eta_mul` to `eta0`, and by adding `run_linprog_step`.
-<<<<<<< HEAD
 * API refactoring to separate out different uses of `eps` within
   `ExponentiatedGradient`. It is now solely responsible for setting a bound on
   the lambda vectors. The other usage of `eps` as a bound for constraints is
@@ -37,10 +36,8 @@
   guide on fairness constraints for reductions methods](https://fairlearn.github.io/user_guide/mitigation.html#reductions).
 * Added `TrueNegativeRateParity` to provide the opposite constraint of
   `TruePositiveRateParity` to be used with reductions techniques.
-=======
 * Add new constraints and objectives in `ThresholdOptimizer`
 * Add class `InterpolatedThresholder` to represent the fitted `ThresholdOptimizer`
->>>>>>> 6a0d9506
 
 ### v0.4.6
 
