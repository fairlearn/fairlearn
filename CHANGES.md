# Changes

### v0.5.0

* Adjust classes to abide by naming conventions for attributes.

### v0.4.6
<<<<<<< HEAD

* Handle case where reductions relabelling results in a single class
=======
* Handle case where reductions relabeling results in a single class
>>>>>>> d6c4b1e1
* Refactor metrics:
  * Remove `GroupMetricResult` type in favor of a `Bunch`.
  * Rename and slightly update signatures:
    * `metric_by_group` changed to `group_summary`
    * `make_group_metric` changed to `make_metric_group_summary`
  * Add group summary transformers
    `{difference,ratio,group_min,group_max}_from_group_summary`.
  * Add factory `make_derived_metric`.
* Add new metrics:
  * base metrics `{true,false}_{positive,negative}_rate`
  * group summary metrics `<metric>_group_summary`
  * derived metrics `<metric>_{difference,ratio,group_min,group_max}`
  * disparity metrics `{demographic_parity,equalized_odds}_{difference,ratio}`
* Remove metrics:
  * `fallout_rate` in favor of `false_positive_rate`
  * `miss_rate` in favor of `false_negative_rate`
  * `specificity_score` in favor of `true_negative_rate`
* Change from public to private:
  * `mean_{over,under}prediction` and `{balanced_,}root_mean_squared_error`
    changed to the versions with a leading underscore
* Fix warning due to changing default `dtype` when creating an empty
  `pandas.Series`.
* Enable `GridSearch` for more than two sensitive features values.
* Change `ExponentiatedGradient` signature by renaming argument `T` to
  `max_iterations`, `eta_mul` to `learning_rate`, and by adding `run_lp_step`.
* Add new disparity constraints for reductions methods as moments in
  `fairlearn.reductions` including:
  * `TruePositiveRateDifference`
  * ratio options for all existing constraints in addition to the default,
    i.e., difference between groups w.r.t. the relevant metric.
* Make `ExponentiatedGradient` require 0-1 labels for classification problems,
  pending a better solution for Issue 339.

### v0.4.5

* Changes to `ThresholdOptimizer`:
  * Separate plotting for `ThresholdOptimizer` into its own plotting function.
  * `ThresholdOptimizer` now performs validations during `fit`, and not during
    `__init__`. It also stores the fitted given estimator in the `estimator_`
    attribute.
  * `ThresholdOptmizer` is now a scikit-learn meta-estimator, and accepts
    an estimator through the `estimator` parameter. To use a pre-fitted
    estimator, pass `prefit=True`.
* Made `_create_group_metric_set_()` private by prepending with `_`.
  Also changed the arguments, so that this routine requires
  dictionaries for the predictions and sensitive features. This is a
  breaking change.
* Remove `Reduction` base class for reductions methods and replace it with
  `sklearn.base.BaseEstimator` and `sklearn.base.MetaEstimatorMixin`.
* Remove `ExponentiatedGradientResult` and `GridSearchResult` in favor of
  storing the values and objects resulting from fitting the meta-estimator
  directly in the `ExponentiatedGradient` and `GridSearch` objects,
  respectively.
* Fix regression in input validation that dropped metadata from `X` if it is
  provided as a `pandas.DataFrame`.

### v0.4.4

* Remove `GroupMetricSet` in favour of a `create_group_metric_set` method
* Add basic support for multiple sensitive features
* Refactor `ThresholdOptimizer` to use mixins from scikit-learn
* Adjust `scipy`, `scikit-learn`, and `matplotlib` requirements to support
  python 3.8

### v0.4.3

* Various tweaks to `GroupMetricResult` and `GroupMetricSet` for AzureML
  integration

### v0.4.2

* If methods such as `predict` are called before `fit`, `sklearn`'s
  `NotFittedError` is raised instead of `NotFittedException`, and the latter
  is now removed.

### v0.4.2, 2020-01-24

* Separated out matplotlib dependency into an extension that can be installed
  via `pip install fairlearn[customplots]`.
* Added a `GroupMetricSet` class to hold collections of `GroupMetricResult`
  objects

### v0.4.1, 2020-01-09

* Fix to determine whether operating as binary classifier or regressor in
  dashboard

### v0.4.0, 2019-12-05

* Initial release of fairlearn dashboard

### v0.3.0, 2019-11-01

* Major changes to the API. In particular the `expgrad` function is now
  implemented by the `ExponentiatedGradient` class. Please refer to the
  [ReadMe](readme.md) file for information on how to upgrade

* Added new algorithms
  * Threshold Optimization
  * Grid Search
  
* Added grouped metrics

### v0.2.0, 2018-06-20

* registered the project at [PyPI](https://pypi.org/)

* changed how the fairness constraints are initialized (in
  `fairlearn.moments`), and how they are passed to the fair learning reduction
  `fairlearn.classred.expgrad`

### v0.1, 2018-05-14

* initial release<|MERGE_RESOLUTION|>--- conflicted
+++ resolved
@@ -5,12 +5,7 @@
 * Adjust classes to abide by naming conventions for attributes.
 
 ### v0.4.6
-<<<<<<< HEAD
-
-* Handle case where reductions relabelling results in a single class
-=======
 * Handle case where reductions relabeling results in a single class
->>>>>>> d6c4b1e1
 * Refactor metrics:
   * Remove `GroupMetricResult` type in favor of a `Bunch`.
   * Rename and slightly update signatures:
