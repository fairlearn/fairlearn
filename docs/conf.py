# Copyright (c) Microsoft Corporation and Fairlearn contributors.
# Licensed under the MIT License.

# Configuration file for the Sphinx documentation builder.
#
# This file only contains a selection of the most common options. For a full
# list see the documentation:
# https://www.sphinx-doc.org/en/master/usage/configuration.html

# -- Path setup --------------------------------------------------------------

# If extensions (or modules to document with autodoc) are in another directory,
# add these directories to sys.path here. If the directory is relative to the
# documentation root, use os.path.abspath to make it absolute, like shown here.
#
import os
import sys
import inspect
from datetime import datetime
rootdir = os.path.join(os.getenv("SPHINX_MULTIVERSION_SOURCEDIR", default=os.getcwd()), "..")
sys.path.insert(0, rootdir)
print("=-=-=-=-=-=-=-=-=-=-=-=-=-=-=-=-=-=-=-=-=")
[print(p) for p in sys.path]
print("=-=-=-=-=-=-=-=-=-=-=-=-=-=-=-=-=-=-=-=-=")
import fairlearn  # noqa: E402
print(fairlearn.__version__)
print("================================")


# -- Project information -----------------------------------------------------

project = 'Fairlearn'
copyright = f'2018 - {datetime.now().year}, Fairlearn contributors'
author = 'Fairlearn contributors'

# The full version, including alpha/beta/rc tags
release = fairlearn.__version__


def check_if_v046():
    """Check to see if current version being built is v0.4.6."""
    result = False

    if fairlearn.__version__ == "0.4.6":
        print("Detected 0.4.6 in fairlearn.__version__")
        result = True

    smv_name = os.getenv("SPHINX_MULTIVERSION_NAME")
    if smv_name is not None:
        print("Found SPHINX_MULTIVERSION_NAME: ", smv_name)
        result = smv_name == "v0.4.6"
    else:
        print("SPHINX_MULTIVERSION_NAME not in environment")

    return result


# -- General configuration ---------------------------------------------------

# Add any Sphinx extension module names here, as strings. They can be
# extensions coming with Sphinx (named 'sphinx.ext.*') or your custom
# ones.
extensions = [
    'bokeh.sphinxext.bokeh_plot',
    'sphinx.ext.autodoc',
    'sphinx.ext.doctest',
    'sphinx.ext.extlinks',
    'sphinx.ext.intersphinx',
    'sphinx.ext.linkcode',
    'sphinx.ext.mathjax',
    'sphinx.ext.napoleon',
    'sphinx_gallery.gen_gallery',
    'sphinx_multiversion',
    'sphinx_autodoc_typehints',  # needs to be AFTER napoleon
]

<<<<<<< HEAD
source_suffix = ['.rst', '.md']
=======
source_suffix = ['.rst']
>>>>>>> 706ff7fa

intersphinx_mapping = {'python3': ('https://docs.python.org/3', None),
                       'numpy': ('https://numpy.org/doc/stable/', None),
                       'pandas': ('https://pandas.pydata.org/pandas-docs/stable/', None),
                       'sklearn': ('https://scikit-learn.org/stable/', None),
                       'matplotlib': ('http://matplotlib.sourceforge.net/', None)}

# Add any paths that contain templates here, relative to this directory.
templates_path = ['_templates']

# List of patterns, relative to source directory, that match files and
# directories to ignore when looking for source files.
# This pattern also affects html_static_path and html_extra_path.
exclude_patterns = ['_build', 'Thumbs.db', '.DS_Store', 'README.md']

master_doc = 'index'

# Multiversion settings

smv_tag_whitelist = r'^v0\.4\.6|^v0\.5\.\d|^v0\.6\.\d+$'
smv_branch_whitelist = r'^main$'

if check_if_v046():
    print("Current version is v0.4.6, will apply overrides")
    master_doc = 'index'

# -- Options for HTML output -------------------------------------------------

# The theme to use for HTML and HTML Help pages.  See the documentation for
# a list of builtin themes.
#
html_theme = 'pydata_sphinx_theme'

# Theme options are theme-specific and customize the look and feel of a theme
# further.  For a list of options available for each theme, see the
# documentation.
html_theme_options = {
    "logo_link": "https://fairlearn.org",

    "icon_links": [
        {
            "name": "GitHub",
            "url": "https://github.com/fairlearn/fairlearn",
            "icon": "fab fa-github",
        },
        {
            "name": "Twitter",
            "url": "https://twitter.com/fairlearn",
            "icon": "fab fa-twitter",
        },
        {
            "name": "StackOverflow",
            "url": "https://stackoverflow.com/questions/tagged/fairlearn",
            "icon": "fab fa-stack-overflow",
        },
        {
            "name": "Gitter",
            "url": "https://gitter.im/fairlearn/community",
            "icon": "fab fa-gitter",
        },
    ],
    "show_prev_next": False
}

# The name of an image file (relative to this directory) to place at the top
# of the sidebar.
html_logo = "_static/images/fairlearn_full_color.png"

# Additional templates that should be rendered to pages, maps page names to
# template names.
html_additional_pages = {
}

# If false, no index is generated.
html_use_index = False

# Add any paths that contain custom static files (such as style sheets) here,
# relative to this directory. They are copied after the builtin static files,
# so a file named "default.css" will overwrite the builtin "default.css".
html_static_path = ['_static']

html_css_files = ['css/custom.css']

# The name of the Pygments (syntax highlighting) style to use.
pygments_style = 'sphinx'

# Use filename_pattern so that plot_adult_dataset is not
# included in the gallery, but its plot is available for
# the quickstart
sphinx_gallery_conf = {
    'examples_dirs': '../examples',
    'gallery_dirs': 'auto_examples',
    # pypandoc enables rst to md conversion in downloadable notebooks
    'pypandoc': True,
}

html_sidebars = {
    "**": ["version-sidebar.html", "search-field.html", "sidebar-nav-bs.html"],
}

# Auto-Doc Options
# ----------------

# Change the ordering of the member documentation
autodoc_member_order = 'groupwise'


# Linking Code
# ------------

# The following is used by sphinx.ext.linkcode to provide links to github
# based on pandas doc/source/conf.py
def linkcode_resolve(domain, info):
    """Determine the URL corresponding to Python object."""
    if domain != "py":
        return None

    modname = info["module"]
    fullname = info["fullname"]

    submod = sys.modules.get(modname)
    if submod is None:
        return None

    obj = submod
    for part in fullname.split("."):
        try:
            obj = getattr(obj, part)
        except AttributeError:
            return None

    try:
        fn = inspect.getsourcefile(inspect.unwrap(obj))
    except TypeError:
        fn = None
    if not fn:
        return None

    try:
        source, lineno = inspect.getsourcelines(obj)
    except OSError:
        lineno = None

    if lineno:
        linespec = f"#L{lineno}-L{lineno + len(source) - 1}"
    else:
        linespec = ""

    tag_or_branch = os.getenv("SPHINX_MULTIVERSION_NAME", default="main")
    fn = os.path.relpath(fn, start=os.path.dirname(fairlearn.__file__)).replace(os.sep, '/')
    return f"http://github.com/fairlearn/fairlearn/blob/{tag_or_branch}/fairlearn/{fn}{linespec}"


# -- LaTeX macros ------------------------------------------------------------

mathjax3_config = {
    "tex": {
        "macros": {
            "E": '{\\mathbb{E}}',
            "P": '{\\mathbb{P}}',
            "given": '\\mathbin{\\vert}'
        }
    }
}<|MERGE_RESOLUTION|>--- conflicted
+++ resolved
@@ -74,11 +74,7 @@
     'sphinx_autodoc_typehints',  # needs to be AFTER napoleon
 ]
 
-<<<<<<< HEAD
-source_suffix = ['.rst', '.md']
-=======
 source_suffix = ['.rst']
->>>>>>> 706ff7fa
 
 intersphinx_mapping = {'python3': ('https://docs.python.org/3', None),
                        'numpy': ('https://numpy.org/doc/stable/', None),
