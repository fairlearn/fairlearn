# Configuration file for the Sphinx documentation builder.
#
# This file only contains a selection of the most common options. For a full
# list see the documentation:
# https://www.sphinx-doc.org/en/master/usage/configuration.html

# -- Path setup --------------------------------------------------------------

# If extensions (or modules to document with autodoc) are in another directory,
# add these directories to sys.path here. If the directory is relative to the
# documentation root, use os.path.abspath to make it absolute, like shown here.
#
import os
import sys
import inspect
sys.path.insert(0, os.path.abspath('../'))
print("=-=-=-=-=-=-=-=-=-=-=-=-=-=-=-=-=-=-=-=-=")
[print(p) for p in sys.path]
print("=-=-=-=-=-=-=-=-=-=-=-=-=-=-=-=-=-=-=-=-=")
import fairlearn  # noqa: E402
print(fairlearn.__version__)
print("================================")


# -- Project information -----------------------------------------------------

project = 'Fairlearn'
copyright = '2019, Microsoft Corporation and contributors.'
author = 'Microsoft and Fairlearn contributors'

# The full version, including alpha/beta/rc tags
release = fairlearn.__version__


# -- General configuration ---------------------------------------------------

# Add any Sphinx extension module names here, as strings. They can be
# extensions coming with Sphinx (named 'sphinx.ext.*') or your custom
# ones.
extensions = [
    "sphinx.ext.autodoc",
<<<<<<< HEAD
=======
    "sphinx.ext.napoleon",
    "sphinx.ext.intersphinx",
    "sphinx.ext.linkcode",
>>>>>>> 52733820
    "sphinx.ext.extlinks",
    "sphinx.ext.intersphinx",
    "sphinx.ext.mathjax",
    "sphinx.ext.napoleon",
    "sphinx_gallery.gen_gallery"
]

intersphinx_mapping = {'python3': ('https://docs.python.org/3', None),
                       'sklearn': ('https://scikit-learn.org/stable/', None),
                       'pandas': ('http://pandas.pydata.org/pandas-docs/stable/', None)}

# Add any paths that contain templates here, relative to this directory.
templates_path = ['_templates']

# List of patterns, relative to source directory, that match files and
# directories to ignore when looking for source files.
# This pattern also affects html_static_path and html_extra_path.
exclude_patterns = ['_build', 'Thumbs.db', '.DS_Store']

master_doc = 'contents'

# -- Options for HTML output -------------------------------------------------

# The theme to use for HTML and HTML Help pages.  See the documentation for
# a list of builtin themes.
#
html_theme = 'pydata_sphinx_theme'

# Theme options are theme-specific and customize the look and feel of a theme
# further.  For a list of options available for each theme, see the
# documentation.
html_theme_options = {
    # TODO: fork the pydata-sphinx-theme to integrate these with logo
    "external_links": [
        {"name": "Gitter", "url": "https://gitter.im/fairlearn/community"},
        {"name": "StackOverflow", "url": "https://stackoverflow.com/questions/tagged/fairlearn"}
    ],
    "github_url": "https://github.com/fairlearn/fairlearn",
    # "twitter_url": "https://twitter.com/fairlearn" TODO: start using this
    "show_prev_next": False
}

# The name of an image file (relative to this directory) to place at the top
# of the sidebar.
html_logo = "_static/images/fairlearn_full_color.png"

# Additional templates that should be rendered to pages, maps page names to
# template names.
html_additional_pages = {
    'index': 'index.html'
}

# If false, no index is generated.
html_use_index = False

# Add any paths that contain custom static files (such as style sheets) here,
# relative to this directory. They are copied after the builtin static files,
# so a file named "default.css" will overwrite the builtin "default.css".
html_static_path = ['_static']

html_css_files = []

# The name of the Pygments (syntax highlighting) style to use.
pygments_style = 'sphinx'

# quickstart examples are only generated, but not shown in the gallery
# since they are only needed for the quickstart page itself.
sphinx_gallery_conf = {
     'examples_dirs': ['../examples/quickstart', '../examples/notebooks'],
     'gallery_dirs': ['auto_examples/quickstart', 'auto_examples/notebooks'],
}


# The following is used by sphinx.ext.linkcode to provide links to github
# based on pandas doc/source/conf.py
def linkcode_resolve(domain, info):
    """Determine the URL corresponding to Python object."""
    if domain != "py":
        return None

    modname = info["module"]
    fullname = info["fullname"]

    submod = sys.modules.get(modname)
    if submod is None:
        return None

    obj = submod
    for part in fullname.split("."):
        try:
            obj = getattr(obj, part)
        except AttributeError:
            return None

    try:
        fn = inspect.getsourcefile(inspect.unwrap(obj))
    except TypeError:
        fn = None
    if not fn:
        return None

    try:
        source, lineno = inspect.getsourcelines(obj)
    except OSError:
        lineno = None

    if lineno:
        linespec = f"#L{lineno}-L{lineno + len(source) - 1}"
    else:
        linespec = ""

    fn = os.path.relpath(fn, start=os.path.dirname(fairlearn.__file__)).replace(os.sep, '/')
    return f"http://github.com/fairlearn/fairlearn/blob/master/fairlearn/{fn}{linespec}"


# -- LaTeX macros ------------------------------------------------------------

mathjax_config = {
    "TeX": {
        "Macros": {
            "E": '{\\mathbb{E}}',
            "P": '{\\mathbb{P}}',
            "given": '\\mathbin{\\vert}',
            }
        }
    }<|MERGE_RESOLUTION|>--- conflicted
+++ resolved
@@ -39,14 +39,9 @@
 # ones.
 extensions = [
     "sphinx.ext.autodoc",
-<<<<<<< HEAD
-=======
-    "sphinx.ext.napoleon",
+    "sphinx.ext.extlinks",
     "sphinx.ext.intersphinx",
     "sphinx.ext.linkcode",
->>>>>>> 52733820
-    "sphinx.ext.extlinks",
-    "sphinx.ext.intersphinx",
     "sphinx.ext.mathjax",
     "sphinx.ext.napoleon",
     "sphinx_gallery.gen_gallery"
