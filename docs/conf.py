# Copyright (c) Microsoft Corporation and Fairlearn contributors.
# Licensed under the MIT License.

# Configuration file for the Sphinx documentation builder.
#
# This file only contains a selection of the most common options. For a full
# list see the documentation:
# https://www.sphinx-doc.org/en/master/usage/configuration.html

# -- Path setup --------------------------------------------------------------

import inspect

# If extensions (or modules to document with autodoc) are in another directory,
# add these directories to sys.path here. If the directory is relative to the
# documentation root, use os.path.abspath to make it absolute, like shown here.
#
import os
import sys
from datetime import datetime

from packaging.version import parse

rootdir = os.path.join(os.getcwd(), "..")
sys.path.insert(0, rootdir)
print("=-=-=-=-=-=-=-=-=-=-=-=-=-=-=-=-=-=-=-=-=")
[print(p) for p in sys.path]
print("=-=-=-=-=-=-=-=-=-=-=-=-=-=-=-=-=-=-=-=-=")
import fairlearn  # noqa: E402

print(fairlearn.__version__)
print("================================")


# -- Project information -----------------------------------------------------

project = "Fairlearn"
copyright = f"2018 - {datetime.now().year}, Fairlearn contributors"
author = "Fairlearn contributors"

# The full version, including alpha/beta/rc tags
release = fairlearn.__version__
if "dev" in fairlearn.__version__:
    tag_or_branch = "main"
else:
    tag_or_branch = fairlearn.__version__


# -- General configuration ---------------------------------------------------

# Add any Sphinx extension module names here, as strings. They can be
# extensions coming with Sphinx (named 'sphinx.ext.*') or your custom
# ones.
extensions = [
<<<<<<< HEAD
    'bokeh.sphinxext.bokeh_plot',
    'matplotlib.sphinxext.plot_directive',
    'sphinx.ext.autodoc',
    'sphinx.ext.doctest',
    'sphinx.ext.extlinks',
    'sphinx.ext.intersphinx',
    'sphinx.ext.linkcode',
    'sphinx.ext.mathjax',
    'sphinx.ext.napoleon',
    'sphinx_gallery.gen_gallery',
    'sphinx_multiversion',
    'sphinx_autodoc_typehints',  # needs to be AFTER napoleon
=======
    "bokeh.sphinxext.bokeh_plot",
    "sphinx.ext.autodoc",
    "sphinx.ext.doctest",
    "sphinx.ext.extlinks",
    "sphinx.ext.intersphinx",
    "sphinx.ext.linkcode",
    "sphinx.ext.mathjax",
    "sphinx.ext.napoleon",
    "sphinx_gallery.gen_gallery",
    "sphinx_autodoc_typehints",  # needs to be AFTER napoleon
    "numpydoc",
>>>>>>> 35c38b36
]

source_suffix = [".rst"]

intersphinx_mapping = {
    "python3": ("https://docs.python.org/3", None),
    "numpy": ("https://numpy.org/doc/stable/", None),
    "pandas": ("https://pandas.pydata.org/pandas-docs/stable/", None),
    "sklearn": ("https://scikit-learn.org/stable/", None),
    "matplotlib": (
        "https://matplotlib.org/",
        None,
    ),
    "tensorflow": (
        "https://www.tensorflow.org/api_docs/python",
        (
            "https://raw.githubusercontent.com/GPflow/"
            "tensorflow-intersphinx/master/tf2_py_objects.inv"
        ),
    ),
}

# Add any paths that contain templates here, relative to this directory.
templates_path = ["_templates"]

# List of patterns, relative to source directory, that match files and
# directories to ignore when looking for source files.
# This pattern also affects html_static_path and html_extra_path.
exclude_patterns = ["_build", "Thumbs.db", ".DS_Store", "README.rst"]

master_doc = "index"

if fairlearn.__version__ == "0.4.6":
    print("Current version is v0.4.6, will apply overrides")
    master_doc = "index"

# -- Options for HTML output -------------------------------------------------

# The theme to use for HTML and HTML Help pages.  See the documentation for
# a list of builtin themes.
#
html_theme = "pydata_sphinx_theme"

# Theme options are theme-specific and customize the look and feel of a theme
# further.  For a list of options available for each theme, see the
# documentation.
html_theme_options = {
    "logo": {
        "link": "https://fairlearn.org",
    },
    "icon_links": [
        {
            "name": "GitHub",
            "url": "https://github.com/fairlearn/fairlearn",
            "icon": "fa-brands fa-github",
        },
        {
            "name": "Twitter",
            "url": "https://twitter.com/fairlearn",
            "icon": "fa-brands fa-twitter",
        },
        {
            "name": "StackOverflow",
            "url": "https://stackoverflow.com/questions/tagged/fairlearn",
            "icon": "fa-brands fa-stack-overflow",
        },
        {
            "name": "Discord",
            "url": "https://discord.gg/R22yCfgsRn",
            "icon": "fa-brands fa-discord",
        },
    ],
    "show_prev_next": False,
    "switcher": {
        "json_url": "https://fairlearn.org/main/_static/versions.json",
        "version_match": tag_or_branch,
    },
    "navbar_start": ["navbar-logo", "version-switcher"],
    "navbar_persistent": [],
    "header_links_before_dropdown": 7,
}

# The name of an image file (relative to this directory) to place at the top
# of the sidebar.
html_logo = "_static/images/fairlearn_full_color.svg"

# Additional templates that should be rendered to pages, maps page names to
# template names.
html_additional_pages = {}

# If false, no index is generated.
html_use_index = False

# Add any paths that contain custom static files (such as style sheets) here,
# relative to this directory. They are copied after the builtin static files,
# so a file named "default.css" will overwrite the builtin "default.css".
html_static_path = ["_static"]

html_css_files = ["css/custom.css"]

# Remove source link
html_show_sourcelink = False

# The name of the Pygments (syntax highlighting) style to use.
pygments_style = "sphinx"

# Use filename_pattern so that plot_adult_dataset is not
# included in the gallery, but its plot is available for
# the quickstart
sphinx_gallery_conf = {
    "reference_url": {"fairlearn": None},
    "examples_dirs": "../examples",
    "gallery_dirs": "auto_examples",
    # pypandoc enables rst to md conversion in downloadable notebooks
    "pypandoc": True,
}

html_sidebars = {
    "**": ["search-field", "sidebar-nav-bs.html"],
}

# Auto-Doc Options
# ----------------

# Change the ordering of the member documentation
autodoc_member_order = "groupwise"


# Linking Code
# ------------

# The following is used by sphinx.ext.linkcode to provide links to github
# based on pandas doc/source/conf.py
def linkcode_resolve(domain, info):
    """Determine the URL corresponding to Python object."""
    if domain != "py":
        return None

    modname = info["module"]
    fullname = info["fullname"]

    submod = sys.modules.get(modname)
    if submod is None:
        return None

    obj = submod
    for part in fullname.split("."):
        try:
            obj = getattr(obj, part)
        except AttributeError:
            return None

    try:
        fn = inspect.getsourcefile(inspect.unwrap(obj))
    except TypeError:
        fn = None
    if not fn:
        return None

    try:
        source, lineno = inspect.getsourcelines(obj)
    except OSError:
        lineno = None

    if lineno:
        linespec = f"#L{lineno}-L{lineno + len(source) - 1}"
    else:
        linespec = ""

    fn = os.path.relpath(fn, start=os.path.dirname(fairlearn.__file__)).replace(
        os.sep, "/"
    )
    if tag_or_branch == "main":
        return (
            "http://github.com/fairlearn/fairlearn/blob"
            f"/{tag_or_branch}/fairlearn/{fn}{linespec}"
        )

    else:
        return (
            "http://github.com/fairlearn/fairlearn/blob/"
            f"v{tag_or_branch}/fairlearn/{fn}{linespec}"
        )


# -- LaTeX macros ------------------------------------------------------------

mathjax3_config = {
    "tex": {
        "macros": {
            "E": "{\\mathbb{E}}",
            "P": "{\\mathbb{P}}",
            "given": "\\mathbin{\\vert}",
        }
    }
}


def check_if_v07():
    """Check to see if current version being built is > v0.7."""
    result = False

    if parse(fairlearn.__version__) > parse("0.7"):
        print("Detected version > 0.7 in fairlearn.__version__")
        result = True

    return result


# Setup for sphinx-bibtex

# Only use sphinx-bibtex if version is above 0.7
if check_if_v07():
    extensions += [
        "sphinxcontrib.bibtex",
    ]
    bibtex_bibfiles = ["refs.bib"]<|MERGE_RESOLUTION|>--- conflicted
+++ resolved
@@ -52,21 +52,8 @@
 # extensions coming with Sphinx (named 'sphinx.ext.*') or your custom
 # ones.
 extensions = [
-<<<<<<< HEAD
-    'bokeh.sphinxext.bokeh_plot',
-    'matplotlib.sphinxext.plot_directive',
-    'sphinx.ext.autodoc',
-    'sphinx.ext.doctest',
-    'sphinx.ext.extlinks',
-    'sphinx.ext.intersphinx',
-    'sphinx.ext.linkcode',
-    'sphinx.ext.mathjax',
-    'sphinx.ext.napoleon',
-    'sphinx_gallery.gen_gallery',
-    'sphinx_multiversion',
-    'sphinx_autodoc_typehints',  # needs to be AFTER napoleon
-=======
     "bokeh.sphinxext.bokeh_plot",
+    "matplotlib.sphinxext.plot_directive",
     "sphinx.ext.autodoc",
     "sphinx.ext.doctest",
     "sphinx.ext.extlinks",
@@ -77,7 +64,6 @@
     "sphinx_gallery.gen_gallery",
     "sphinx_autodoc_typehints",  # needs to be AFTER napoleon
     "numpydoc",
->>>>>>> 35c38b36
 ]
 
 source_suffix = [".rst"]
