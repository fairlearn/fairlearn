--- conflicted
+++ resolved
@@ -16,15 +16,11 @@
 import os
 import sys
 import inspect
-<<<<<<< HEAD
+from datetime import datetime
 
 rootdir = os.path.join(
     os.getenv("SPHINX_MULTIVERSION_SOURCEDIR", default=os.getcwd()), ".."
 )
-=======
-from datetime import datetime
-rootdir = os.path.join(os.getenv("SPHINX_MULTIVERSION_SOURCEDIR", default=os.getcwd()), "..")
->>>>>>> 6cd8b2db
 sys.path.insert(0, rootdir)
 print("=-=-=-=-=-=-=-=-=-=-=-=-=-=-=-=-=-=-=-=-=")
 [print(p) for p in sys.path]
@@ -37,15 +33,9 @@
 
 # -- Project information -----------------------------------------------------
 
-<<<<<<< HEAD
 project = "Fairlearn"
-copyright = "2021, Fairlearn contributors"
+copyright = f"2018 - {datetime.now().year}, Fairlearn contributors"
 author = "Fairlearn contributors"
-=======
-project = 'Fairlearn'
-copyright = f'2018 - {datetime.now().year}, Fairlearn contributors'
-author = 'Fairlearn contributors'
->>>>>>> 6cd8b2db
 
 # The full version, including alpha/beta/rc tags
 release = fairlearn.__version__
