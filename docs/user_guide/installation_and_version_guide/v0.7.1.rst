--- conflicted
+++ resolved
@@ -9,14 +9,11 @@
 * Relaxed checks made on :code:`X` in :code:`_validate_and_reformat_input()`
   since that is the concern of the underlying estimator and not Fairlearn.
 * Add support for Python 3.9
-<<<<<<< HEAD
-* Added new `make_sensitive_classification()` in `fairlearn.datasets` to allow
+* Added new `SensitiveDatasetMaker` in `fairlearn.datasets` to allow
   for creation of a dataset with user-selected number of features.
-=======
 * Added error handling in :code:`MetricFrame`. Methods :code:`group_max`, :code:`group_min`,
   :code:`difference` and :code:`ratio` now accept :code:`errors` as a parameter,
   which could either be :code:`raise` or :code:`coerce`.
 * Fixed a bug whereby passing a custom :code:`grid` object to a :code:`GridSearch`
   reduction would result in a :code:`KeyError` if the column names were not ordered
-  integers.
->>>>>>> d46630b8
+  integers.