<<<<<<< HEAD
.. _adult-data:
=======
.. _adult_data:
>>>>>>> 7d21e072
Adult Census Dataset
--------------------

This section contains datasets created by Ding et al. [1]_. The 
<<<<<<< HEAD
authors indend for their dataset to replace the UCI Adult dataset [2]_, 
=======
authors intend for their dataset to replace the UCI Adult dataset [2]_, 
>>>>>>> 7d21e072
which is a popular benchmark dataset for comparing algorithmic interventions 
with respect to fairness metrics.

.. toctree::
   :maxdepth: 2
   :glob:

   acs*

.. topic:: References:

  .. [1] Frances Ding, Moritz Hardt, John Miller, Ludwig Schmidt `"Retiring Adult: New Datasets for Fair Machine Learning" <https://arxiv.org/pdf/2108.04884.pdf>`_,
      Advances in Neural Information Processing Systems 34, 2021.

  .. [2] R. Kohavi and B. Becker, UCI Machine Learning Repository: Adult Data Set, 01-May-1996. 
      Available Online `[link] <https://archive.ics.uci.edu/ml/datasets/adult>`_.<|MERGE_RESOLUTION|>--- conflicted
+++ resolved
@@ -1,17 +1,9 @@
-<<<<<<< HEAD
-.. _adult-data:
-=======
 .. _adult_data:
->>>>>>> 7d21e072
 Adult Census Dataset
 --------------------
 
 This section contains datasets created by Ding et al. [1]_. The 
-<<<<<<< HEAD
-authors indend for their dataset to replace the UCI Adult dataset [2]_, 
-=======
 authors intend for their dataset to replace the UCI Adult dataset [2]_, 
->>>>>>> 7d21e072
 which is a popular benchmark dataset for comparing algorithmic interventions 
 with respect to fairness metrics.
 
