--- conflicted
+++ resolved
@@ -159,9 +159,6 @@
 .. _governance:
 
 Governance
-<<<<<<< HEAD
-----------
-=======
 ----------
 
 
@@ -186,4 +183,3 @@
 --------------------------
 
 See our :ref:`faq` page.
->>>>>>> 9e07dd2b
