--- conflicted
+++ resolved
@@ -892,7 +892,6 @@
   url={https://link.springer.com/article/10.1007/s11625-024-01496-4}
 }
 
-<<<<<<< HEAD
 @InProceedings{pmlr-v28-zemel13,
   title = 	 {Learning Fair Representations},
   author = 	 {Zemel, Rich and Wu, Yu and Swersky, Kevin and Pitassi, Toni and Dwork, Cynthia},
@@ -908,7 +907,8 @@
   publisher =    {PMLR},
   pdf = 	 {http://proceedings.mlr.press/v28/zemel13.pdf},
   url = 	 {https://proceedings.mlr.press/v28/zemel13.html},
-=======
+}
+
 @misc{holstein2019improving,
   title     = {Improving Fairness in Machine Learning Systems: What Do Industry Practitioners Need?},
   author    = {Kenneth Holstein and Jennifer Wortman Vaughan and Hal Daumé III and Miroslav Dudík and Hanna Wallach},
@@ -921,5 +921,4 @@
   author    = {Su Lin Blodgett and Solon Barocas and Hal Daumé III and Hanna Wallach},
   year      = {2020},
   url       = {https://arxiv.org/abs/2005.14050}
->>>>>>> 73e0407e
 }