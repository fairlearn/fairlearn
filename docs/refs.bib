@inproceedings{agarwal2018reductions,
  author    = {Alekh Agarwal and
               Alina Beygelzimer and
               Miroslav Dudík and
               John Langford and
               Hanna M. Wallach},
  title     = {A Reductions Approach to Fair Classification},
  booktitle = {{ICML}},
  series    = {Proceedings of Machine Learning Research},
  volume    = {80},
  pages     = {60--69},
  publisher = {{PMLR}},
  year      = {2018},
  url       = {http://proceedings.mlr.press/v80/agarwal18a.html}
}

@inproceedings{agarwal2019fair,
  author    = {Alekh Agarwal and
               Miroslav Dudík and
               Zhiwei Steven Wu},
  title     = {Fair Regression: Quantitative Definitions and Reduction-Based Algorithms},
  booktitle = {{ICML}},
  series    = {Proceedings of Machine Learning Research},
  volume    = {97},
  pages     = {120--129},
  publisher = {{PMLR}},
  year      = {2019},
  url       = {http://proceedings.mlr.press/v97/agarwal19d.html}
}

@inproceedings{hardt2016equality,
  author    = {Moritz Hardt and
               Eric Price and
               Nati Srebro},
  title     = {Equality of Opportunity in Supervised Learning},
  booktitle = {{NeurIPS}},
  pages     = {3315--3323},
  year      = {2016},
  url       = {https://proceedings.neurips.cc/paper/2016/hash/9d2682367c3935defcb1f9e247a97c0d-Abstract.html}
}

@inproceedings{selbst2019fairness,
author = {Selbst, Andrew D. and {boyd}, {danah} and Friedler, Sorelle A. and Venkatasubramanian, Suresh and Vertesi, Janet},
title = {Fairness and Abstraction in Sociotechnical Systems},
year = {2019},
isbn = {9781450361255},
publisher = {Association for Computing Machinery},
address = {New York, NY, USA},
url = {https://doi.org/10.1145/3287560.3287598},
doi = {10.1145/3287560.3287598},
abstract = {A key goal of the fair-ML community is to develop machine-learning based systems that, once introduced into a social context, can achieve social and legal outcomes such as fairness, justice, and due process. Bedrock concepts in computer science---such as abstraction and modular design---are used to define notions of fairness and discrimination, to produce fairness-aware learning algorithms, and to intervene at different stages of a decision-making pipeline to produce "fair" outcomes. In this paper, however, we contend that these concepts render technical interventions ineffective, inaccurate, and sometimes dangerously misguided when they enter the societal context that surrounds decision-making systems. We outline this mismatch with five "traps" that fair-ML work can fall into even as it attempts to be more context-aware in comparison to traditional data science. We draw on studies of sociotechnical systems in Science and Technology Studies to explain why such traps occur and how to avoid them. Finally, we suggest ways in which technical designers can mitigate the traps through a refocusing of design in terms of process rather than solutions, and by drawing abstraction boundaries to include social actors rather than purely technical ones.},
booktitle = {Proceedings of the Conference on Fairness, Accountability, and Transparency},
pages = {59–68},
numpages = {10},
keywords = {Fairness-aware Machine Learning, Sociotechnical Systems, Interdisciplinary},
location = {Atlanta, GA, USA},
series = {FAT* '19}
}

@inproceedings{jacobs2021measurement,
author = {Jacobs, Abigail Z. and Wallach, Hanna},
title = {Measurement and Fairness},
year = {2021},
isbn = {9781450383097},
publisher = {Association for Computing Machinery},
address = {New York, NY, USA},
url = {https://doi.org/10.1145/3442188.3445901},
doi = {10.1145/3442188.3445901},
abstract = {We propose measurement modeling from the quantitative social sciences as a framework for understanding fairness in computational systems. Computational systems often involve unobservable theoretical constructs, such as socioeconomic status, teacher effectiveness, and risk of recidivism. Such constructs cannot be measured directly and must instead be inferred from measurements of observable properties (and other unobservable theoretical constructs) thought to be related to them---i.e., operationalized via a measurement model. This process, which necessarily involves making assumptions, introduces the potential for mismatches between the theoretical understanding of the construct purported to be measured and its operationalization. We argue that many of the harms discussed in the literature on fairness in computational systems are direct results of such mismatches. We show how some of these harms could have been anticipated and, in some cases, mitigated if viewed through the lens of measurement modeling. To do this, we contribute fairness-oriented conceptualizations of construct reliability and construct validity that unite traditions from political science, education, and psychology and provide a set of tools for making explicit and testing assumptions about constructs and their operationalizations. We then turn to fairness itself, an essentially contested construct that has different theoretical understandings in different contexts. We argue that this contestedness underlies recent debates about fairness definitions: although these debates appear to be about different operationalizations, they are, in fact, debates about different theoretical understandings of fairness. We show how measurement modeling can provide a framework for getting to the core of these debates.},
booktitle = {Proceedings of the 2021 ACM Conference on Fairness, Accountability, and Transparency},
pages = {375–385},
numpages = {11},
keywords = {construct reliability, measurement, fairness, construct validity},
location = {Virtual Event, Canada},
series = {FAccT '21}
}

@article{obermeyer2019dissecting,
author = {Ziad Obermeyer  and Brian Powers  and Christine Vogeli  and Sendhil Mullainathan },
title = {Dissecting racial bias in an algorithm used to manage the health of populations},
journal = {Science},
volume = {366},
number = {6464},
pages = {447-453},
year = {2019},
doi = {10.1126/science.aax2342},
URL = {https://www.science.org/doi/abs/10.1126/science.aax2342},
eprint = {https://www.science.org/doi/pdf/10.1126/science.aax2342},
abstract = {The U.S. health care system uses commercial algorithms to guide health decisions. Obermeyer et al. find evidence of racial bias in one widely used algorithm, such that Black patients assigned the same level of risk by the algorithm are sicker than White patients (see the Perspective by Benjamin). The authors estimated that this racial bias reduces the number of Black patients identified for extra care by more than half. Bias occurs because the algorithm uses health costs as a proxy for health needs. Less money is spent on Black patients who have the same level of need, and the algorithm thus falsely concludes that Black patients are healthier than equally sick White patients. Reformulating the algorithm so that it no longer uses costs as a proxy for needs eliminates the racial bias in predicting who needs extra care. Science, this issue p. 447; see also p. 421 A health algorithm that uses health costs as a proxy for health needs leads to racial bias against Black patients. Health systems rely on commercial prediction algorithms to identify and help patients with complex health needs. We show that a widely used algorithm, typical of this industry-wide approach and affecting millions of patients, exhibits significant racial bias: At a given risk score, Black patients are considerably sicker than White patients, as evidenced by signs of uncontrolled illnesses. Remedying this disparity would increase the percentage of Black patients receiving additional help from 17.7 to 46.5\%. The bias arises because the algorithm predicts health care costs rather than illness, but unequal access to care means that we spend less money caring for Black patients than for White patients. Thus, despite health care cost appearing to be an effective proxy for health by some measures of predictive accuracy, large racial biases arise. We suggest that the choice of convenient, seemingly effective proxies for ground truth can be an important source of algorithmic bias in many contexts.}}

@article{crenshaw1991intersectionality,
author = {Kimberle Crenshaw},
title = {Mapping the Margins: Intersectionality, Identity Politics, and Violence against Women of Color},
journal = {Stanford Law Review},
volume = {43},
number = {6},
pages = {1241-1299},
year = {1991},
doi = {https://doi.org/10.2307/1229039},
URL = {https://www.jstor.org/stable/1229039},
eprint = {https://www.jstor.org/stable/1229039}
}

@misc{Xiang2019legalcompatibility,
  doi = {10.48550/ARXIV.1912.00761},
  url = {https://arxiv.org/abs/1912.00761},
  author = {Xiang, Alice and Raji, Inioluwa Deborah},
  keywords = {Computers and Society (cs.CY), Artificial Intelligence (cs.AI), Machine Learning (cs.LG), Machine Learning (stat.ML), FOS: Computer and information sciences, FOS: Computer and information sciences},
  title = {On the Legal Compatibility of Fairness Definitions},
  publisher = {arXiv},
  year = {2019},
  copyright = {Creative Commons Attribution 4.0 International}
}

@misc{watkins2022fourfifths,
  doi = {10.48550/ARXIV.2202.09519},
  url = {https://arxiv.org/abs/2202.09519},
  author = {Watkins, Elizabeth Anne and McKenna, Michael and Chen, Jiahao},
  keywords = {Computers and Society (cs.CY), Artificial Intelligence (cs.AI), Machine Learning (cs.LG), Logic in Computer Science (cs.LO), FOS: Computer and information sciences, FOS: Computer and information sciences, K.4; K.5; F.4; I.2, 68T27, 03B70},
  title = {The four-fifths rule is not disparate impact: a woeful tale of epistemic trespassing in algorithmic fairness},
  publisher = {arXiv},
  year = {2022},
  copyright = {arXiv.org perpetual, non-exclusive license}
}

<<<<<<< HEAD
@article{bickel1975biasinadmissions,
author = {Bickel, P.J. and Hammel, E.A. and and O'Connell, E.W.},
title = {Sex Bias in Graduate Admissions: Data from Berkeley},
journal = {Science},
volume = {187},
number = {4175},
pages = {398-404},
year = {1975},
doi = {10.1126%2Fscience.187.4175.398},
URL = {https://doi.org/10.1126%2Fscience.187.4175.398}
}

@inproceedings{xu2020conditionalfairness,
author = {Renzhe Xu and 
Peng Cui and 
Kun Kuang and 
Bo Li and 
Linjun Zhou and 
Zheyan Shen and 
Wei Cui},
title = {Algorithmic Decision Making with Conditional Fairness},
year = {2020},
publisher = {Association for Computing Machinery},
address = {New York, NY, USA},
url = {https://doi.org/10.1145/3394486.3403263},
doi = {10.1145/3394486.3403263},
abstract = {Nowadays fairness issues have raised great concerns in decision-making systems. Various fairness notions have been proposed to measure the degree to which an algorithm is unfair. In practice, there frequently exist a certain set of variables we term as fair variables, which are pre-decision covariates such as users’ choices. The effects of fair variables are irrelevant in assessing the fairness of the decision support algorithm. We thus define conditional fairness as a more sound fairness metric by conditioning on the fairness variables. Given different prior knowledge of fair variables, we demonstrate that traditional fairness notations, such as demographic parity and equalized odds, are special cases of our conditional fairness notations. Moreover, we propose a Derivable Conditional Fairness Regularizer (DCFR), which can be integrated into any decision-making model, to track the trade-off between precision and fairness of algorithmic decision making. Specifically, an adversarial representation based conditional independence loss is proposed in our DCFR to measure the degree of unfairness. With extensive experiments on three real-world datasets, we demonstrate the advantages of our conditional fairness notation and DCFR.},
booktitle = {Proceedings of the 26th ACM SIGKDD Conference on Knowledge Discovery and Data Mining (KDD ’20)},
numpages = {11},
keywords = {Fairness-aware Machine Learning, Sociotechnical Systems, Interdisciplinary},
location = {New York, NY, USA}
=======
@article{strack2014impact,
author = {Strack, Beata and Deshazo, Jonathan and Gennings, Chris and Olmo Ortiz, Juan Luis and Ventura, Sebastian and Cios, Krzysztof and Clore, John},
year = {2014},
month = {04},
pages = {781670},
title = {Impact of HbA1c Measurement on Hospital Readmission Rates: Analysis of 70,000 Clinical Database Patient Records},
volume = {2014},
journal = {BioMed research international},
doi = {10.1155/2014/781670}
}

@misc{strack2014diabetes,
author = {Strack, Beata and Deshazo, Jonathan and Gennings, Chris and Olmo Ortiz, Juan Luis and Ventura, Sebastian and Cios, Krzysztof and Clore, John},
year = {2014},
month = {05},
title = {Diabetes 130-US hospitals for years 1999-2008 Data Set},
URL = {https://archive.ics.uci.edu/ml/datasets/Diabetes+130-US+hospitals+for+years+1999-2008}
>>>>>>> b77c72db
}<|MERGE_RESOLUTION|>--- conflicted
+++ resolved
@@ -123,7 +123,6 @@
   copyright = {arXiv.org perpetual, non-exclusive license}
 }
 
-<<<<<<< HEAD
 @article{bickel1975biasinadmissions,
 author = {Bickel, P.J. and Hammel, E.A. and and O'Connell, E.W.},
 title = {Sex Bias in Graduate Admissions: Data from Berkeley},
@@ -155,7 +154,8 @@
 numpages = {11},
 keywords = {Fairness-aware Machine Learning, Sociotechnical Systems, Interdisciplinary},
 location = {New York, NY, USA}
-=======
+}
+
 @article{strack2014impact,
 author = {Strack, Beata and Deshazo, Jonathan and Gennings, Chris and Olmo Ortiz, Juan Luis and Ventura, Sebastian and Cios, Krzysztof and Clore, John},
 year = {2014},
@@ -173,5 +173,4 @@
 month = {05},
 title = {Diabetes 130-US hospitals for years 1999-2008 Data Set},
 URL = {https://archive.ics.uci.edu/ml/datasets/Diabetes+130-US+hospitals+for+years+1999-2008}
->>>>>>> b77c72db
 }