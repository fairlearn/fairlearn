@inproceedings{agarwal2018reductions,
  author    = {Alekh Agarwal and
               Alina Beygelzimer and
               Miroslav Dudík and
               John Langford and
               Hanna M. Wallach},
  title     = {A Reductions Approach to Fair Classification},
  booktitle = {{ICML}},
  series    = {Proceedings of Machine Learning Research},
  volume    = {80},
  pages     = {60--69},
  publisher = {{PMLR}},
  year      = {2018},
  url       = {http://proceedings.mlr.press/v80/agarwal18a.html}
}

@inproceedings{agarwal2019fair,
  author    = {Alekh Agarwal and
               Miroslav Dudík and
               Zhiwei Steven Wu},
  title     = {Fair Regression: Quantitative Definitions and Reduction-Based Algorithms},
  booktitle = {{ICML}},
  series    = {Proceedings of Machine Learning Research},
  volume    = {97},
  pages     = {120--129},
  publisher = {{PMLR}},
  year      = {2019},
  url       = {http://proceedings.mlr.press/v97/agarwal19d.html}
}

@inproceedings{hardt2016equality,
  author    = {Moritz Hardt and
               Eric Price and
               Nati Srebro},
  title     = {Equality of Opportunity in Supervised Learning},
  booktitle = {{NeurIPS}},
  pages     = {3315--3323},
  year      = {2016},
  url       = {https://proceedings.neurips.cc/paper/2016/hash/9d2682367c3935defcb1f9e247a97c0d-Abstract.html}
}

@inproceedings{selbst2019fairness,
author = {Selbst, Andrew D. and {boyd}, {danah} and Friedler, Sorelle A. and Venkatasubramanian, Suresh and Vertesi, Janet},
title = {Fairness and Abstraction in Sociotechnical Systems},
year = {2019},
isbn = {9781450361255},
publisher = {Association for Computing Machinery},
address = {New York, NY, USA},
url = {https://doi.org/10.1145/3287560.3287598},
doi = {10.1145/3287560.3287598},
abstract = {A key goal of the fair-ML community is to develop machine-learning based systems that, once introduced into a social context, can achieve social and legal outcomes such as fairness, justice, and due process. Bedrock concepts in computer science---such as abstraction and modular design---are used to define notions of fairness and discrimination, to produce fairness-aware learning algorithms, and to intervene at different stages of a decision-making pipeline to produce "fair" outcomes. In this paper, however, we contend that these concepts render technical interventions ineffective, inaccurate, and sometimes dangerously misguided when they enter the societal context that surrounds decision-making systems. We outline this mismatch with five "traps" that fair-ML work can fall into even as it attempts to be more context-aware in comparison to traditional data science. We draw on studies of sociotechnical systems in Science and Technology Studies to explain why such traps occur and how to avoid them. Finally, we suggest ways in which technical designers can mitigate the traps through a refocusing of design in terms of process rather than solutions, and by drawing abstraction boundaries to include social actors rather than purely technical ones.},
booktitle = {Proceedings of the Conference on Fairness, Accountability, and Transparency},
pages = {59–68},
numpages = {10},
keywords = {Fairness-aware Machine Learning, Sociotechnical Systems, Interdisciplinary},
location = {Atlanta, GA, USA},
series = {FAT* '19}
}

@inproceedings{jacobs2021measurement,
author = {Jacobs, Abigail Z. and Wallach, Hanna},
title = {Measurement and Fairness},
year = {2021},
isbn = {9781450383097},
publisher = {Association for Computing Machinery},
address = {New York, NY, USA},
url = {https://doi.org/10.1145/3442188.3445901},
doi = {10.1145/3442188.3445901},
abstract = {We propose measurement modeling from the quantitative social sciences as a framework for understanding fairness in computational systems. Computational systems often involve unobservable theoretical constructs, such as socioeconomic status, teacher effectiveness, and risk of recidivism. Such constructs cannot be measured directly and must instead be inferred from measurements of observable properties (and other unobservable theoretical constructs) thought to be related to them---i.e., operationalized via a measurement model. This process, which necessarily involves making assumptions, introduces the potential for mismatches between the theoretical understanding of the construct purported to be measured and its operationalization. We argue that many of the harms discussed in the literature on fairness in computational systems are direct results of such mismatches. We show how some of these harms could have been anticipated and, in some cases, mitigated if viewed through the lens of measurement modeling. To do this, we contribute fairness-oriented conceptualizations of construct reliability and construct validity that unite traditions from political science, education, and psychology and provide a set of tools for making explicit and testing assumptions about constructs and their operationalizations. We then turn to fairness itself, an essentially contested construct that has different theoretical understandings in different contexts. We argue that this contestedness underlies recent debates about fairness definitions: although these debates appear to be about different operationalizations, they are, in fact, debates about different theoretical understandings of fairness. We show how measurement modeling can provide a framework for getting to the core of these debates.},
booktitle = {Proceedings of the 2021 ACM Conference on Fairness, Accountability, and Transparency},
pages = {375–385},
numpages = {11},
keywords = {construct reliability, measurement, fairness, construct validity},
location = {Virtual Event, Canada},
series = {FAccT '21}
}

@article{obermeyer2019dissecting,
author = {Ziad Obermeyer  and Brian Powers  and Christine Vogeli  and Sendhil Mullainathan },
title = {Dissecting racial bias in an algorithm used to manage the health of populations},
journal = {Science},
volume = {366},
number = {6464},
pages = {447-453},
year = {2019},
doi = {10.1126/science.aax2342},
URL = {https://www.science.org/doi/abs/10.1126/science.aax2342},
eprint = {https://www.science.org/doi/pdf/10.1126/science.aax2342},
abstract = {The U.S. health care system uses commercial algorithms to guide health decisions. Obermeyer et al. find evidence of racial bias in one widely used algorithm, such that Black patients assigned the same level of risk by the algorithm are sicker than White patients (see the Perspective by Benjamin). The authors estimated that this racial bias reduces the number of Black patients identified for extra care by more than half. Bias occurs because the algorithm uses health costs as a proxy for health needs. Less money is spent on Black patients who have the same level of need, and the algorithm thus falsely concludes that Black patients are healthier than equally sick White patients. Reformulating the algorithm so that it no longer uses costs as a proxy for needs eliminates the racial bias in predicting who needs extra care. Science, this issue p. 447; see also p. 421 A health algorithm that uses health costs as a proxy for health needs leads to racial bias against Black patients. Health systems rely on commercial prediction algorithms to identify and help patients with complex health needs. We show that a widely used algorithm, typical of this industry-wide approach and affecting millions of patients, exhibits significant racial bias: At a given risk score, Black patients are considerably sicker than White patients, as evidenced by signs of uncontrolled illnesses. Remedying this disparity would increase the percentage of Black patients receiving additional help from 17.7 to 46.5\%. The bias arises because the algorithm predicts health care costs rather than illness, but unequal access to care means that we spend less money caring for Black patients than for White patients. Thus, despite health care cost appearing to be an effective proxy for health by some measures of predictive accuracy, large racial biases arise. We suggest that the choice of convenient, seemingly effective proxies for ground truth can be an important source of algorithmic bias in many contexts.}}

@article{crenshaw1991intersectionality,
author = {Kimberle Crenshaw},
title = {Mapping the Margins: Intersectionality, Identity Politics, and Violence against Women of Color},
journal = {Stanford Law Review},
volume = {43},
number = {6},
pages = {1241-1299},
year = {1991},
doi = {https://doi.org/10.2307/1229039},
URL = {https://www.jstor.org/stable/1229039},
eprint = {https://www.jstor.org/stable/1229039}
}

<<<<<<< HEAD
@inproceedings{zafar2017fairness,
  author	= {Muhammad Bilal Zafar and
			   Isabel Valera and
			   Manuel Gomez Rogriguez and
			   Krishna P Gummadi},
  title		= {Fairness constraints: Mechanisms for fair classification},
  booktitle = {Proceedings of the 20th International Conference on Artificial Intelligence and Statistics},
  volume 	= {54},
  series 	= {Proceedings of Machine Learning Research},
  pages		= {962--970},
  year		= {2017},
  url		= {https://proceedings.mlr.press/v54/zafar17a.html},
  publisher = {PMLR}
  }
=======
@misc{Xiang2019legalcompatibility,
  doi = {10.48550/ARXIV.1912.00761},
  url = {https://arxiv.org/abs/1912.00761},
  author = {Xiang, Alice and Raji, Inioluwa Deborah},
  keywords = {Computers and Society (cs.CY), Artificial Intelligence (cs.AI), Machine Learning (cs.LG), Machine Learning (stat.ML), FOS: Computer and information sciences, FOS: Computer and information sciences},
  title = {On the Legal Compatibility of Fairness Definitions},
  publisher = {arXiv},
  year = {2019},
  copyright = {Creative Commons Attribution 4.0 International}
}

@misc{watkins2022fourfifths,
  doi = {10.48550/ARXIV.2202.09519},
  url = {https://arxiv.org/abs/2202.09519},
  author = {Watkins, Elizabeth Anne and McKenna, Michael and Chen, Jiahao},
  keywords = {Computers and Society (cs.CY), Artificial Intelligence (cs.AI), Machine Learning (cs.LG), Logic in Computer Science (cs.LO), FOS: Computer and information sciences, FOS: Computer and information sciences, K.4; K.5; F.4; I.2, 68T27, 03B70},
  title = {The four-fifths rule is not disparate impact: a woeful tale of epistemic trespassing in algorithmic fairness},
  publisher = {arXiv},
  year = {2022},
  copyright = {arXiv.org perpetual, non-exclusive license}
}
>>>>>>> 73e6a8ff
<|MERGE_RESOLUTION|>--- conflicted
+++ resolved
@@ -101,22 +101,6 @@
 eprint = {https://www.jstor.org/stable/1229039}
 }
 
-<<<<<<< HEAD
-@inproceedings{zafar2017fairness,
-  author	= {Muhammad Bilal Zafar and
-			   Isabel Valera and
-			   Manuel Gomez Rogriguez and
-			   Krishna P Gummadi},
-  title		= {Fairness constraints: Mechanisms for fair classification},
-  booktitle = {Proceedings of the 20th International Conference on Artificial Intelligence and Statistics},
-  volume 	= {54},
-  series 	= {Proceedings of Machine Learning Research},
-  pages		= {962--970},
-  year		= {2017},
-  url		= {https://proceedings.mlr.press/v54/zafar17a.html},
-  publisher = {PMLR}
-  }
-=======
 @misc{Xiang2019legalcompatibility,
   doi = {10.48550/ARXIV.1912.00761},
   url = {https://arxiv.org/abs/1912.00761},
@@ -138,4 +122,19 @@
   year = {2022},
   copyright = {arXiv.org perpetual, non-exclusive license}
 }
->>>>>>> 73e6a8ff
+
+@inproceedings{zafar2017fairness,
+  author	= {Muhammad Bilal Zafar and
+			   Isabel Valera and
+			   Manuel Gomez Rogriguez and
+			   Krishna P Gummadi},
+  title		= {Fairness constraints: Mechanisms for fair classification},
+  booktitle = {Proceedings of the 20th International Conference on Artificial Intelligence and Statistics},
+  volume 	= {54},
+  series 	= {Proceedings of Machine Learning Research},
+  pages		= {962--970},
+  year		= {2017},
+  url		= {https://proceedings.mlr.press/v54/zafar17a.html},
+  publisher = {PMLR}
+  }
+  