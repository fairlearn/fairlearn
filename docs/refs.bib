--- conflicted
+++ resolved
@@ -427,7 +427,6 @@
   url={https://www.govinfo.gov/content/pkg/USCODE-2011-title15/html/USCODE-2011-title15-chap41-subchapIV.htm}
 }
 
-<<<<<<< HEAD
 @article{ghassemi2022medicine,
   doi = {10.1016/j.patter.2021.100392},
   url = {https://doi.org/10.1016/j.patter.2021.100392},
@@ -747,7 +746,8 @@
   author = {Lesley M. Arnold and Paul E. Keck and Jacqueline Collins and Rodgers Wilson and David E. Fleck and Kimberly B. Corey and Jennifer Amicone and Victor R. Adebimpe and Stephen M. Strakowski},
   title = {Ethnicity and first-rank symptoms in patients with psychosis},
   journal = {Schizophrenia Research}
-=======
+}
+
 @article{weerts2022does,
   title={Does the End Justify the Means? On the Moral Justification of Fairness-Aware Machine Learning},
   author={Weerts, Hilde and Royakkers, Lamb{\`e}r and Pechenizkiy, Mykola},
@@ -760,5 +760,4 @@
   author={Mittelstadt, Brent and Wachter, Sandra and Russell, Chris},
   journal={arXiv preprint arXiv:2302.02404},
   year={2023}
->>>>>>> 1c066bb9
 }