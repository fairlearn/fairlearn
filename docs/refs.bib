@inproceedings{agarwal2018reductions,
  author    = {Alekh Agarwal and
               Alina Beygelzimer and
               Miroslav Dudík and
               John Langford and
               Hanna M. Wallach},
  title     = {A Reductions Approach to Fair Classification},
  booktitle = {{ICML}},
  series    = {Proceedings of Machine Learning Research},
  volume    = {80},
  pages     = {60--69},
  publisher = {{PMLR}},
  year      = {2018},
  url       = {http://proceedings.mlr.press/v80/agarwal18a.html}
}

@inproceedings{agarwal2019fair,
  author    = {Alekh Agarwal and
               Miroslav Dudík and
               Zhiwei Steven Wu},
  title     = {Fair Regression: Quantitative Definitions and Reduction-Based Algorithms},
  booktitle = {{ICML}},
  series    = {Proceedings of Machine Learning Research},
  volume    = {97},
  pages     = {120--129},
  publisher = {{PMLR}},
  year      = {2019},
  url       = {http://proceedings.mlr.press/v97/agarwal19d.html}
}

@inproceedings{hardt2016equality,
  author    = {Moritz Hardt and
               Eric Price and
               Nati Srebro},
  title     = {Equality of Opportunity in Supervised Learning},
  booktitle = {{NeurIPS}},
  pages     = {3315--3323},
  year      = {2016},
  url       = {https://proceedings.neurips.cc/paper/2016/hash/9d2682367c3935defcb1f9e247a97c0d-Abstract.html}
}

@inproceedings{selbst2019fairness,
author = {Selbst, Andrew D. and {boyd}, {danah} and Friedler, Sorelle A. and Venkatasubramanian, Suresh and Vertesi, Janet},
title = {Fairness and Abstraction in Sociotechnical Systems},
year = {2019},
isbn = {9781450361255},
publisher = {Association for Computing Machinery},
address = {New York, NY, USA},
url = {https://doi.org/10.1145/3287560.3287598},
doi = {10.1145/3287560.3287598},
abstract = {A key goal of the fair-ML community is to develop machine-learning based systems that, once introduced into a social context, can achieve social and legal outcomes such as fairness, justice, and due process. Bedrock concepts in computer science---such as abstraction and modular design---are used to define notions of fairness and discrimination, to produce fairness-aware learning algorithms, and to intervene at different stages of a decision-making pipeline to produce "fair" outcomes. In this paper, however, we contend that these concepts render technical interventions ineffective, inaccurate, and sometimes dangerously misguided when they enter the societal context that surrounds decision-making systems. We outline this mismatch with five "traps" that fair-ML work can fall into even as it attempts to be more context-aware in comparison to traditional data science. We draw on studies of sociotechnical systems in Science and Technology Studies to explain why such traps occur and how to avoid them. Finally, we suggest ways in which technical designers can mitigate the traps through a refocusing of design in terms of process rather than solutions, and by drawing abstraction boundaries to include social actors rather than purely technical ones.},
booktitle = {Proceedings of the Conference on Fairness, Accountability, and Transparency},
pages = {59–68},
numpages = {10},
keywords = {Fairness-aware Machine Learning, Sociotechnical Systems, Interdisciplinary},
location = {Atlanta, GA, USA},
series = {FAT* '19}
}

@inproceedings{jacobs2021measurement,
author = {Jacobs, Abigail Z. and Wallach, Hanna},
title = {Measurement and Fairness},
year = {2021},
isbn = {9781450383097},
publisher = {Association for Computing Machinery},
address = {New York, NY, USA},
url = {https://doi.org/10.1145/3442188.3445901},
doi = {10.1145/3442188.3445901},
abstract = {We propose measurement modeling from the quantitative social sciences as a framework for understanding fairness in computational systems. Computational systems often involve unobservable theoretical constructs, such as socioeconomic status, teacher effectiveness, and risk of recidivism. Such constructs cannot be measured directly and must instead be inferred from measurements of observable properties (and other unobservable theoretical constructs) thought to be related to them---i.e., operationalized via a measurement model. This process, which necessarily involves making assumptions, introduces the potential for mismatches between the theoretical understanding of the construct purported to be measured and its operationalization. We argue that many of the harms discussed in the literature on fairness in computational systems are direct results of such mismatches. We show how some of these harms could have been anticipated and, in some cases, mitigated if viewed through the lens of measurement modeling. To do this, we contribute fairness-oriented conceptualizations of construct reliability and construct validity that unite traditions from political science, education, and psychology and provide a set of tools for making explicit and testing assumptions about constructs and their operationalizations. We then turn to fairness itself, an essentially contested construct that has different theoretical understandings in different contexts. We argue that this contestedness underlies recent debates about fairness definitions: although these debates appear to be about different operationalizations, they are, in fact, debates about different theoretical understandings of fairness. We show how measurement modeling can provide a framework for getting to the core of these debates.},
booktitle = {Proceedings of the 2021 ACM Conference on Fairness, Accountability, and Transparency},
pages = {375–385},
numpages = {11},
keywords = {construct reliability, measurement, fairness, construct validity},
location = {Virtual Event, Canada},
series = {FAccT '21}
}

@article{obermeyer2019dissecting,
author = {Ziad Obermeyer  and Brian Powers  and Christine Vogeli  and Sendhil Mullainathan },
title = {Dissecting racial bias in an algorithm used to manage the health of populations},
journal = {Science},
volume = {366},
number = {6464},
pages = {447-453},
year = {2019},
doi = {10.1126/science.aax2342},
URL = {https://www.science.org/doi/abs/10.1126/science.aax2342},
eprint = {https://www.science.org/doi/pdf/10.1126/science.aax2342},
abstract = {The U.S. health care system uses commercial algorithms to guide health decisions. Obermeyer et al. find evidence of racial bias in one widely used algorithm, such that Black patients assigned the same level of risk by the algorithm are sicker than White patients (see the Perspective by Benjamin). The authors estimated that this racial bias reduces the number of Black patients identified for extra care by more than half. Bias occurs because the algorithm uses health costs as a proxy for health needs. Less money is spent on Black patients who have the same level of need, and the algorithm thus falsely concludes that Black patients are healthier than equally sick White patients. Reformulating the algorithm so that it no longer uses costs as a proxy for needs eliminates the racial bias in predicting who needs extra care. Science, this issue p. 447; see also p. 421 A health algorithm that uses health costs as a proxy for health needs leads to racial bias against Black patients. Health systems rely on commercial prediction algorithms to identify and help patients with complex health needs. We show that a widely used algorithm, typical of this industry-wide approach and affecting millions of patients, exhibits significant racial bias: At a given risk score, Black patients are considerably sicker than White patients, as evidenced by signs of uncontrolled illnesses. Remedying this disparity would increase the percentage of Black patients receiving additional help from 17.7 to 46.5\%. The bias arises because the algorithm predicts health care costs rather than illness, but unequal access to care means that we spend less money caring for Black patients than for White patients. Thus, despite health care cost appearing to be an effective proxy for health by some measures of predictive accuracy, large racial biases arise. We suggest that the choice of convenient, seemingly effective proxies for ground truth can be an important source of algorithmic bias in many contexts.}}

@article{crenshaw1991intersectionality,
author = {Kimberle Crenshaw},
title = {Mapping the Margins: Intersectionality, Identity Politics, and Violence against Women of Color},
journal = {Stanford Law Review},
volume = {43},
number = {6},
pages = {1241-1299},
year = {1991},
doi = {https://doi.org/10.2307/1229039},
URL = {https://www.jstor.org/stable/1229039},
eprint = {https://www.jstor.org/stable/1229039}
}

@misc{Xiang2019legalcompatibility,
  doi = {10.48550/ARXIV.1912.00761},
  url = {https://arxiv.org/abs/1912.00761},
  author = {Xiang, Alice and Raji, Inioluwa Deborah},
  keywords = {Computers and Society (cs.CY), Artificial Intelligence (cs.AI), Machine Learning (cs.LG), Machine Learning (stat.ML), FOS: Computer and information sciences, FOS: Computer and information sciences},
  title = {On the Legal Compatibility of Fairness Definitions},
  publisher = {arXiv},
  year = {2019},
  copyright = {Creative Commons Attribution 4.0 International}
}

@misc{watkins2022fourfifths,
  doi = {10.48550/ARXIV.2202.09519},
  url = {https://arxiv.org/abs/2202.09519},
  author = {Watkins, Elizabeth Anne and McKenna, Michael and Chen, Jiahao},
  keywords = {Computers and Society (cs.CY), Artificial Intelligence (cs.AI), Machine Learning (cs.LG), Logic in Computer Science (cs.LO), FOS: Computer and information sciences, FOS: Computer and information sciences, K.4; K.5; F.4; I.2, 68T27, 03B70},
  title = {The four-fifths rule is not disparate impact: a woeful tale of epistemic trespassing in algorithmic fairness},
  publisher = {arXiv},
  year = {2022},
  copyright = {arXiv.org perpetual, non-exclusive license}
}

<<<<<<< HEAD
@inproceedings{zafar2017fairness,
  author	= {Muhammad Bilal Zafar and
			   Isabel Valera and
			   Manuel Gomez Rogriguez and
			   Krishna P Gummadi},
  title		= {Fairness constraints: Mechanisms for fair classification},
  booktitle = {Proceedings of the 20th International Conference on Artificial Intelligence and Statistics},
  volume 	= {54},
  series 	= {Proceedings of Machine Learning Research},
  pages		= {962--970},
  year		= {2017},
  url		= {https://proceedings.mlr.press/v54/zafar17a.html},
  publisher = {PMLR}
  }
=======
@article{strack2014impact,
author = {Strack, Beata and Deshazo, Jonathan and Gennings, Chris and Olmo Ortiz, Juan Luis and Ventura, Sebastian and Cios, Krzysztof and Clore, John},
year = {2014},
month = {04},
pages = {781670},
title = {Impact of HbA1c Measurement on Hospital Readmission Rates: Analysis of 70,000 Clinical Database Patient Records},
volume = {2014},
journal = {BioMed research international},
doi = {10.1155/2014/781670}
}

@misc{strack2014diabetes,
author = {Strack, Beata and Deshazo, Jonathan and Gennings, Chris and Olmo Ortiz, Juan Luis and Ventura, Sebastian and Cios, Krzysztof and Clore, John},
year = {2014},
month = {05},
title = {Diabetes 130-US hospitals for years 1999-2008 Data Set},
URL = {https://archive.ics.uci.edu/ml/datasets/Diabetes+130-US+hospitals+for+years+1999-2008}
}
>>>>>>> b77c72db
<|MERGE_RESOLUTION|>--- conflicted
+++ resolved
@@ -123,7 +123,6 @@
   copyright = {arXiv.org perpetual, non-exclusive license}
 }
 
-<<<<<<< HEAD
 @inproceedings{zafar2017fairness,
   author	= {Muhammad Bilal Zafar and
 			   Isabel Valera and
@@ -138,7 +137,7 @@
   url		= {https://proceedings.mlr.press/v54/zafar17a.html},
   publisher = {PMLR}
   }
-=======
+
 @article{strack2014impact,
 author = {Strack, Beata and Deshazo, Jonathan and Gennings, Chris and Olmo Ortiz, Juan Luis and Ventura, Sebastian and Cios, Krzysztof and Clore, John},
 year = {2014},
@@ -156,5 +155,4 @@
 month = {05},
 title = {Diabetes 130-US hospitals for years 1999-2008 Data Set},
 URL = {https://archive.ics.uci.edu/ml/datasets/Diabetes+130-US+hospitals+for+years+1999-2008}
-}
->>>>>>> b77c72db
+}