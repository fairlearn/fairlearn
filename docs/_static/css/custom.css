i.fa-github:hover {
   color: black;
}

i.fa-twitter:hover {
   color: #1da1f2;
}

i.fa-stack-overflow:hover {
   color: #f48024;
} 

i.fa-discord:hover {
   color: #5765f2;
}

#navbar-icon-links > li.nav-item > a.nav-link:hover {
   color: rgba(77, 77, 77, 1) !important
}

<<<<<<< HEAD
/* sponsors - copied from scikit-learn/scikit-learn */

div.sponsor-div {
   display: flex;
   flex-wrap: wrap;
   -webkit-flex-align: center;
   -ms-flex-align: center;
   -webkit-align-items: center;
   align-items: center;
}
 
div.sponsor-div-box {
   width: 100%;
}
 
@media screen and (min-width: 500px) {
   div.sponsor-div-box {
      width: 50%;
   }
}
=======
/* maintainers */
.maintainers-container {
   display: flex;
   flex-wrap: wrap;
   justify-content: center;
 }
 
 .maintainers-container > div {
   width: 100px;
   margin: 5px;
   font-size: 0.9rem;
   text-align: center;
 }
>>>>>>> 57185efc
<|MERGE_RESOLUTION|>--- conflicted
+++ resolved
@@ -18,7 +18,6 @@
    color: rgba(77, 77, 77, 1) !important
 }
 
-<<<<<<< HEAD
 /* sponsors - copied from scikit-learn/scikit-learn */
 
 div.sponsor-div {
@@ -39,8 +38,8 @@
       width: 50%;
    }
 }
-=======
-/* maintainers */
+
+/* maintainers - copied from scikit-learn/scikit-learn */
 .maintainers-container {
    display: flex;
    flex-wrap: wrap;
@@ -52,5 +51,4 @@
    margin: 5px;
    font-size: 0.9rem;
    text-align: center;
- }
->>>>>>> 57185efc
+ }