# Fairness in Machine Learning - Mitigation algorithms

A Python package that implements a variety of fairness-related algorithms to mitigate bias including:
| algorithm | description | classification/regression | protected attributes | supported fairness definitions |
| --- | --- | --- | --- | --- |
| `expgrad` | Black-box approach to fair classification described in the paper [A Reductions Approach to Fair Classification](https://arxiv.org/abs/1803.02453)| binary classification | categorical | DP, EO |
| `grid_search.binary_protected_attribute.binary_classification` | As described in Section 3.4 in the paper [A Reductions Approach to Fair Classification](https://arxiv.org/abs/1803.02453)| binary classification | binary | DP, EO |
| `grid_search.binary_protected_attribute.regression` | Grid Search for regression | regression | binary | BGL |
| `post_processing.roc_curve_based_post_processing` | Post-processing algorithm based on the paper [Equality of Opportunity in Supervised Learning](https://arxiv.org/pdf/1610.02413.pdf)| binary classification | categorical | DP, EO |

DP refers to Demographic Parity, EO to Equalized Odds, and BGL to Bounded Group Loss. To request additional algorithms or fairness definitions, please open a new issue.

## Installation

The package can be installed via 

```pip install fairlearn```

or you can clone the repository locally via

<<<<<<< HEAD
Instead of installing the package, you can clone the repository locally via `git clone git@github.com:Microsoft/fairlearn.git`. To verify that the package works, run `pip install -r requirements.txt` for setup and to test `python -m pytest -s ./test` in the root of the repository.
=======
```git clone git@github.com:Microsoft/fairlearn.git```

To verify that it works run 

```python -m pytest -s ./test```
>>>>>>> 1cfad62a

## Usage

The function `expgrad` in the module `fairlearn.classred` implements the reduction of fair classification to weighted binary classification. Any learner that supports weighted binary classification can be provided as input for this reduction. Two common fairness definitions are provided in the module `fairlearn.moments`: demographic parity (class `DP`) and equalized odds (class `EO`). See the file `test_fairlearn.py` for example usage of `expgrad`.

## Contributing

This project welcomes contributions and suggestions.

### Contributor License Agreement
Most contributions require you to agree to a Contributor License Agreement (CLA) declaring that you have the right to, and actually do, grant us the rights to use your contribution. For details, visit https://cla.microsoft.com.

When you submit a pull request, a CLA-bot will automatically determine whether you need to provide a CLA and decorate the PR appropriately (e.g., label, comment). Simply follow the instructions provided by the bot. You will only need to do this once across all repositories using our CLA.

### Code of Conduct
This project has adopted the [Microsoft Open Source Code of Conduct](https://opensource.microsoft.com/codeofconduct/). For more information see the [Code of Conduct FAQ](https://opensource.microsoft.com/codeofconduct/faq/) or contact [opencode@microsoft.com](mailto:opencode@microsoft.com) with any additional questions or comments.

### Development Process
The `master` branch is always in a stable release version. Active development happens on the `dev` branch. Contributors create feature branches off of `dev`, and their pull requests should target the `dev` branch instead of `master`. Maintainers will review pull requests within two business days.

Pull requests against `dev` or `master` trigger automated tests that are run through Azure DevOps. Additional test suites are run on a rolling basis after check-ins and periodically. When adding new code paths or features consider adding tests in the `test` directory.

#### Investigating automated test failures
For every pull request to `dev` or `master` with automated tests you can check the logs of the tests to find the root cause of failures. Our tests currently run through Azure Pipelines with steps for setup, test suites, and teardown. The `Checks` view of a pull request contains a link to the [Azure Pipelines Page](dev.azure.com/responsibleai/fairlearn/_build/results). All the steps are represented in the Azure Pipelines page, and you can see logs by clicking on a specific step. If you encounter problems with this workflow please reach out through the `Issues`.

## Maintainers

fairlearn is maintained by:

- **@MiroDudik**
- **@romanlutz**
- **@riedgar-ms**

### Releasing

If you are the current maintainer of this project:

1. Create a branch for the release: `git checkout -b release-vxx.xx`
1. Ensure that all tests return "ok": `python -m pytest -s ./test`
1. Bump the module version in `fairlearn/__init__.py`
1. Make a pull request to Microsoft/fairlearn
1. Merge Microsoft/fairlearn pull request
1. Tag and push: `git tag vxx.xx; git push --tags`

## Issues

### Regular (non-Security) Issues
Please submit a report through [Github issues](https://github.com/microsoft/fairlearn/issues). A maintainer will respond within 24 hours to handle the issue as follows:
- bug: triage as `bug` and provide estimated timeline based on severity
- feature request: triage as `feature request` and provide estimated timeline
- question or discussion: triage as `question` and respond or notify/identify a suitable expert to respond

Maintainers are supposed to link duplicate issues when possible.


### Reporting Security Issues

Security issues and bugs should be reported privately, via email, to the Microsoft Security Response Center (MSRC) at [secure@microsoft.com](mailto:secure@microsoft.com). You should receive a response within 24 hours. If for some reason you do not, please follow up via email to ensure we received your original message. Further information, including the [MSRC PGP](https://technet.microsoft.com/en-us/security/dn606155) key, can be found in the [Security TechCenter](https://technet.microsoft.com/en-us/security/default).<|MERGE_RESOLUTION|>--- conflicted
+++ resolved
@@ -12,21 +12,24 @@
 
 ## Installation
 
-The package can be installed via 
+The package can be installed via
 
-```pip install fairlearn```
+```python
+pip install fairlearn
+```
 
 or you can clone the repository locally via
 
-<<<<<<< HEAD
-Instead of installing the package, you can clone the repository locally via `git clone git@github.com:Microsoft/fairlearn.git`. To verify that the package works, run `pip install -r requirements.txt` for setup and to test `python -m pytest -s ./test` in the root of the repository.
-=======
-```git clone git@github.com:Microsoft/fairlearn.git```
+```python
+git clone git@github.com:Microsoft/fairlearn.git
+```
 
-To verify that it works run 
+To verify that it works run
 
-```python -m pytest -s ./test```
->>>>>>> 1cfad62a
+```python
+pip install -r requirements.txt
+python -m pytest -s ./test
+```
 
 ## Usage
 
