--- conflicted
+++ resolved
@@ -6,11 +6,7 @@
 
 The package can be installed via `pip install fairlearn`. To verify that it works, download `test_fairlearn_smoke.py` from the repository and run `python -m pytest test_fairlearn_smoke.py`.
 
-<<<<<<< HEAD
-Instead of installing the package, you can clone the repository locally via `git clone git@github.com:Microsoft/fairlearn.git`. To verify that the package works, run `python ./tests/test_fairlearn.py` in the root of the repository.
-=======
-Instead of installing the package, you can clone the repository locally via `git clone git@github.com:Microsoft/fairlearn.git`. To verify that the package works, run `pip install -r requirements.txt` for setup and to test `python test_fairlearn.py` in the root of the repository.
->>>>>>> e4d8b107
+Instead of installing the package, you can clone the repository locally via `git clone git@github.com:Microsoft/fairlearn.git`. To verify that the package works, run `pip install -r requirements.txt` for setup and to test `python test/test_fairlearn.py` in the root of the repository.
 
 ## Usage
 
