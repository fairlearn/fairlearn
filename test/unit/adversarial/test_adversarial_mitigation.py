# Copyright (c) Fairlearn contributors.
# Licensed under the MIT License.

import sys

import numpy as np
import pandas as pd
import pytest

from fairlearn.adversarial import (
    AdversarialFairnessClassifier,
    AdversarialFairnessRegressor,
)
from fairlearn.adversarial._adversarial_mitigation import _AdversarialFairness
from fairlearn.adversarial._preprocessor import FloatTransformer
from fairlearn.utils._fixes import parametrize_with_checks

from .helper import (
    Bin1d,
    Bin2d,
    Cat,
    Cont2d,
    KeywordToClass,
    MultiClass2d,
    cols,
    generate_data_combinations,
    get_instance,
)


@pytest.mark.parametrize("torch", [True, False])
def test_model_init(torch):
    """Test model init from list."""
    (X, Y, Z) = Bin2d, Bin1d, Bin1d
    mitigator = get_instance(
        torch=torch,
        tensorflow=not torch,
        fake_mixin=False,
        fake_training=True,
        predictor_model=[10, "Sigmoid", "Softmax", "ReLU", "Leaky_ReLU"],
    )
    mitigator.fit(X, Y, sensitive_features=Z)
    layers = mitigator.backendEngine_.predictor_model.layers_
    if hasattr(layers, "layers"):
        layers = layers.layers
    assert not hasattr(layers[0], "a") or layers[0].a == cols
    assert layers[0].b == 10
    assert layers[1].__name__ == "Sigmoid"
    assert layers[2].__name__ == "Softmax"
    assert layers[3].__name__ == "ReLU"
    assert layers[4].__name__.replace("_", "") == "LeakyReLU"
    assert not hasattr(layers[0], "a") or layers[5].a == 10
    assert layers[5].b == 1
    assert layers[6].__name__.lower() == "sigmoid"
    assert len(layers) == 7


@pytest.mark.parametrize("torch", [True, False])
def test_model_params(torch):
    """Test training params."""
    (X, Y, Z) = Bin2d, Bin1d, Bin1d
    mitigator = get_instance(
        torch=torch,
        tensorflow=not torch,
        fake_mixin=False,
        fake_training=True,
        predictor_model=[10, "ReLU"],
        adversary_model=[3, "ReLU"],
        warm_start=True,
        shuffle=True,
        learning_rate=0.1,
        epochs=3,
        batch_size=3,
        max_iter=10,
        random_state=1,
        progress_updates=0.0000001,
        callbacks=[lambda *args, **kwargs: False, lambda *args, **kwargs: False],
    )
    mitigator.fit(X, Y, sensitive_features=Z)


@pytest.mark.parametrize("torch", [True, False])
def test_model_early_stop(torch):
    """Test training params."""
    (X, Y, Z) = Bin2d, Bin1d, Bin1d
    mitigator = get_instance(
        torch=torch,
        tensorflow=not torch,
        fake_mixin=False,
        fake_training=True,
        predictor_model=[10, "ReLU"],
        adversary_model=[3, "ReLU"],
        warm_start=True,
        shuffle=True,
        learning_rate=0.1,
        epochs=3,
        batch_size=3,
        max_iter=10,
        random_state=1,
        progress_updates=0.0000001,
<<<<<<< HEAD
        callbacks=lambda _, step: step > 5,
=======
        callbacks=lambda callback_obj, step, *args, **kwargs: step > 5,
>>>>>>> 81209deb
    )
    mitigator.fit(X, Y, sensitive_features=Z)
    assert mitigator.n_iter_ == 6


def test_model_equalized_odds_model_setup():
    """Test model initialization with equalized_odds."""
    (X, Y, Z) = Bin2d, Bin1d, Bin1d
    mitigator = get_instance(
        torch=True,
        tensorflow=False,
        fake_mixin=False,
        fake_training=True,
        predictor_model=[10, "ReLU"],
        adversary_model=[3, "ReLU"],
        constraints="equalized_odds",
    )
    mitigator.fit(X, Y, sensitive_features=Z)
    assert mitigator.backendEngine_.adversary_model.layers_.layers[0].a == 2


def test_model_kw_error_constraint():
    """Test kw error."""
    with pytest.raises(ValueError):
        (X, Y, Z) = Bin2d, Bin1d, Bin1d
        mitigator = get_instance(
            torch=True,
            tensorflow=False,
            fake_mixin=False,
            fake_training=True,
            predictor_model=[10, "ReLU"],
            adversary_model=[3, "ReLU"],
            constraints="hihi",
        )
        mitigator.fit(X, Y, sensitive_features=Z)


def test_model_kw_error_ints():
    """Test kw error."""
    with pytest.raises(ValueError):
        (X, Y, Z) = Bin2d, Bin1d, Bin1d
        mitigator = get_instance(
            torch=True,
            tensorflow=False,
            fake_mixin=False,
            fake_training=True,
            predictor_model=[10, "ReLU"],
            adversary_model=[3, "ReLU"],
            batch_size=-0.5,
            max_iter=-0.1,
        )
        mitigator.fit(X, Y, sensitive_features=Z)


def test_model_kw_error_bools():
    """Test kw error."""
    with pytest.raises(ValueError):
        (X, Y, Z) = Bin2d, Bin1d, Bin1d
        mitigator = get_instance(
            torch=True,
            tensorflow=False,
            fake_mixin=False,
            fake_training=True,
            predictor_model=[10, "ReLU"],
            adversary_model=[3, "ReLU"],
            shuffle="true",
        )
        mitigator.fit(X, Y, sensitive_features=Z)


def test_model_kw_error_callback():
    """Test kw error."""
    with pytest.raises(ValueError):
        (X, Y, Z) = Bin2d, Bin1d, Bin1d
        mitigator = get_instance(
            torch=True,
            tensorflow=False,
            fake_mixin=False,
            fake_training=True,
            predictor_model=[10, "ReLU"],
            adversary_model=[3, "ReLU"],
            callbacks="hi",
        )
        mitigator.fit(X, Y, sensitive_features=Z)


def test_model_kw_error_callbacks():
    """Test kw error."""
    with pytest.raises(ValueError):
        (X, Y, Z) = Bin2d, Bin1d, Bin1d
        mitigator = get_instance(
            torch=True,
            tensorflow=False,
            fake_mixin=False,
            fake_training=True,
            predictor_model=[10, "ReLU"],
            adversary_model=[3, "ReLU"],
            callbacks=[lambda x: x, "bye"],
        )
        mitigator.fit(X, Y, sensitive_features=Z)


def test_model_kw_error_tf():
    """Test kw error."""
    (X, Y, Z) = Bin2d, Bin1d, Bin1d
    other = get_instance(
        torch=False,
        tensorflow=True,
        fake_mixin=False,
        fake_training=True,
    )

    with pytest.raises(ValueError):
        mitigator = get_instance(
            torch=True,
            tensorflow=False,
            fake_mixin=False,
            fake_training=True,
            predictor_model=other.predictor_model,
            adversary_model=other.predictor_model,
            backend="tensorflow",
        )
        mitigator.fit(X, Y, sensitive_features=Z)


def test_model_kw_error_torch():
    """Test kw error."""
    (X, Y, Z) = Bin2d, Bin1d, Bin1d
    other = get_instance(
        torch=True,
        tensorflow=False,
        fake_mixin=False,
        fake_training=True,
    )

    with pytest.raises(ValueError):
        mitigator = get_instance(
            torch=False,
            tensorflow=True,
            fake_mixin=False,
            fake_training=True,
            predictor_model=other.predictor_model,
            adversary_model=other.adversary_model,
            backend="torch",
        )
        mitigator.fit(X, Y, sensitive_features=Z)


EXPECTED_FAILED_CHECKS = {
    "AdversarialFairnessClassifier": {
        "check_estimators_pickle": "pickling is not possible.",
        "check_estimators_overwrite_params": "pickling is not possible.",
    },
    "AdversarialFairnessRegressor": {
        "check_estimators_pickle": "pickling is not possible.",
        "check_estimators_overwrite_params": "pickling is not possible.",
    },
}


@parametrize_with_checks(
    [
        get_instance(
            _AdversarialFairness,
            torch=True,
            tensorflow=False,
            fake_mixin=True,
        ),
        get_instance(
            AdversarialFairnessClassifier,
            fake_training=True,
            torch=False,
            tensorflow=True,
            fake_mixin=True,
        ),
        get_instance(
            AdversarialFairnessClassifier,
            fake_training=True,
            torch=True,
            tensorflow=False,
            fake_mixin=True,
        ),
        get_instance(
            AdversarialFairnessRegressor,
            fake_training=True,
            torch=False,
            tensorflow=True,
            fake_mixin=True,
        ),
        get_instance(
            AdversarialFairnessRegressor,
            fake_training=True,
            torch=True,
            tensorflow=False,
            fake_mixin=True,
        ),
    ],
    expected_failed_checks=lambda x: EXPECTED_FAILED_CHECKS.get(x.__class__.__name__, {}),
)
def test_estimators(estimator, check):
    """Check the compatibility with scikit-learn API."""
    check(estimator)


@pytest.mark.parametrize("torch3", [True, False])
def test_fake_models(torch3):
    """Test various data types and see if it is interpreted correctly."""
    for (X, Y, Z), (X_type, Y_type, Z_type) in generate_data_combinations():
        mitigator = get_instance(fake_training=True, torch=torch3, tensorflow=not torch3)
        mitigator.fit(X, Y, sensitive_features=Z)
        assert isinstance(mitigator.backendEngine_.predictor_loss, KeywordToClass(Y_type))
        assert isinstance(mitigator.backendEngine_.adversary_loss, KeywordToClass(Z_type))


def test_fake_models_list_inputs():
    """Test model with lists as input."""
    for (X, Y, Z), types in generate_data_combinations():
        mitigator = get_instance(fake_mixin=True)
        mitigator.fit(X.tolist(), Y.tolist(), sensitive_features=Z.tolist())


def test_fake_models_df_inputs():
    """Test model with data frames as input."""
    for (X, Y, Z), types in generate_data_combinations():
        mitigator = get_instance(fake_mixin=True)
        mitigator.fit(pd.DataFrame(X), pd.Series(Y), sensitive_features=pd.DataFrame(Z))


@pytest.mark.parametrize(
    "data, valid_choice",
    [
        (Bin2d, "binary"),
        (Cat, "binary"),
        (Cont2d, "continuous"),
        (MultiClass2d, "multiclass"),
    ],
)
def test_valid_input_data_types(data, valid_choice):
    """Test if the model processes the right data types"""
    prep = FloatTransformer(transformer=valid_choice)
    prep.fit(data)
    assert prep.n_features_in_ == data.shape[0]
    assert prep.n_features_out_ == data.shape[1]


def check_2dnp(X):
    """Make sure X is a 2d float ndarray."""
    assert isinstance(X, np.ndarray)
    assert X.ndim == 2
    assert len(X.shape) == 2
    assert X.dtype == float


def test_validate_data():
    """Test if validate_data properly preprocesses datasets to ndarray."""
    for (X, Y, Z), types in generate_data_combinations():
        mitigator = get_instance(fake_mixin=True)
        X, Y, Z = mitigator._validate_input(X, Y, Z)
        for x in (X, Y, Z):
            check_2dnp(x)


def test_validate_data_list_inputs():
    """Test if validate_data properly preprocesses list datasets to ndarray."""
    for (X, Y, Z), types in generate_data_combinations():
        mitigator = get_instance(fake_mixin=True)
        X, Y, Z = mitigator._validate_input(X.tolist(), Y.tolist(), Z.tolist())
        for x in (X, Y, Z):
            check_2dnp(x)


def test_validate_data_df_inputs():
    """Test if validate_data properly preprocesses dataframes to ndarray."""
    for (X, Y, Z), types in generate_data_combinations():
        mitigator = get_instance(fake_mixin=True)
        X, Y, Z = mitigator._validate_input(pd.DataFrame(X), pd.Series(Y), pd.DataFrame(Z))
        for x in (X, Y, Z):
            check_2dnp(x)


@pytest.mark.parametrize("backend", ["torch", "tensorflow"])
def test_not_correct_backend(backend):
    """Test if validate_data properly preprocesses dataframes to ndarray."""
    mitigator = get_instance(
        torch=backend != "torch",
        tensorflow=backend != "tensorflow",
        backend=backend,
    )
    with pytest.raises(RuntimeError):
        mitigator._validate_backend()


@pytest.mark.parametrize("backend", ["torch", "tensorflow"])
def test_no_backend(backend):
    """Test if validate_data properly preprocesses dataframes to ndarray."""
    mitigator = get_instance(torch=False, tensorflow=False, backend=backend)
    with pytest.raises(RuntimeError):
        mitigator._validate_backend()


def test_validate_data_ambiguous_rows():
    """Test if an ambiguous number of rows are caught."""
    for (X, Y, Z), types in generate_data_combinations():
        X = X[:5, :]
        mitigator = get_instance(fake_mixin=True)
        with pytest.raises(ValueError) as exc:
            mitigator._validate_input(X.tolist(), Y.tolist(), Z.tolist())
            assert str(
                exc.value
            ) == "Input data has an ambiguous number of rows: {}, {}, {}.".format(
                X.shape[0], Y.shape[0], Z.shape[0]
            )


sys.modules["torch"] = None
sys.modules["tensorflow"] = None<|MERGE_RESOLUTION|>--- conflicted
+++ resolved
@@ -98,11 +98,7 @@
         max_iter=10,
         random_state=1,
         progress_updates=0.0000001,
-<<<<<<< HEAD
-        callbacks=lambda _, step: step > 5,
-=======
         callbacks=lambda callback_obj, step, *args, **kwargs: step > 5,
->>>>>>> 81209deb
     )
     mitigator.fit(X, Y, sensitive_features=Z)
     assert mitigator.n_iter_ == 6
