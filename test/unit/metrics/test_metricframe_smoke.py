# Copyright (c) Microsoft Corporation and Fairlearn contributors.
# Licensed under the MIT License.

import numpy as np
import pandas as pd
import pytest
import sklearn.metrics as skm

import fairlearn.metrics as metrics

# Bring in some pre-prepared input arrays
from .data_for_test import y_t, y_p, g_1, g_2, g_3, g_4, s_w

from test.unit.input_convertors import conversions_for_1d


@pytest.mark.parametrize("transform_y_p", conversions_for_1d)
@pytest.mark.parametrize("transform_y_t", conversions_for_1d)
def test_basic(transform_y_t, transform_y_p):
    # If there are failures here, other, more specific tests should also fail
    g_f = pd.DataFrame(data=g_4, columns=["My feature"])
    target = metrics.MetricFrame(
        metrics=skm.recall_score,
        y_true=transform_y_t(y_t),
        y_pred=transform_y_p(y_p),
        sensitive_features=g_f,
    )

    # Check on the indices properties
    assert target.control_levels is None
    assert isinstance(target.sensitive_levels, list)
    assert target.sensitive_levels == ["My feature"]

    # Check we have correct return types
    assert isinstance(target.overall, float)
    assert isinstance(target.by_group, pd.Series)

    # Check we have expected number of elements
    assert len(target.by_group) == 2
    assert np.array_equal(target.by_group.index.names, ["My feature"])

    recall_overall = skm.recall_score(y_t, y_p)
    assert target.overall == recall_overall

    mask_p = g_4 == "pp"
    mask_q = g_4 == "q"
    recall_p = skm.recall_score(y_t[mask_p], y_p[mask_p])
    recall_q = skm.recall_score(y_t[mask_q], y_p[mask_q])
    assert target.by_group["pp"] == recall_p
    assert target.by_group["q"] == recall_q

    target_mins = target.group_min()
    assert isinstance(target_mins, float)
    assert target_mins == min(recall_p, recall_q)

    target_maxes = target.group_max()
    assert isinstance(target_mins, float)
    assert target_maxes == max(recall_p, recall_q)


@pytest.mark.parametrize("transform_y_p", conversions_for_1d)
@pytest.mark.parametrize("transform_y_t", conversions_for_1d)
def test_basic_metric_dict(transform_y_t, transform_y_p):
    # If there are failures here, other, more specific tests should also fail
    g_f = pd.DataFrame(data=g_4, columns=["My feature"])
    target = metrics.MetricFrame(
        metrics={"recall": skm.recall_score},
        y_true=transform_y_t(y_t),
        y_pred=transform_y_p(y_p),
        sensitive_features=g_f,
    )

    # Check on the indices properties
    assert target.control_levels is None
    assert isinstance(target.sensitive_levels, list)
    assert target.sensitive_levels == ["My feature"]

    # Check we have correct return types
    assert isinstance(target.overall, pd.Series)
    assert isinstance(target.by_group, pd.DataFrame)

    # Check we have expected number of elements
    assert len(target.overall) == 1
    assert target.by_group.shape == (2, 1)
    assert np.array_equal(target.by_group.index.names, ["My feature"])

    recall_overall = skm.recall_score(y_t, y_p)
    assert target.overall["recall"] == recall_overall

    mask_p = g_4 == "pp"
    mask_q = g_4 == "q"
    recall_p = skm.recall_score(y_t[mask_p], y_p[mask_p])
    recall_q = skm.recall_score(y_t[mask_q], y_p[mask_q])
    assert target.by_group["recall"]["pp"] == recall_p
    assert target.by_group["recall"]["q"] == recall_q

    target_mins = target.group_min()
    assert isinstance(target_mins, pd.Series)
    assert len(target_mins) == 1
    assert target_mins["recall"] == min(recall_p, recall_q)

    target_maxes = target.group_max()
    assert isinstance(target_mins, pd.Series)
    assert len(target_maxes) == 1
    assert target_maxes["recall"] == max(recall_p, recall_q)


@pytest.mark.parametrize("transform_y_p", conversions_for_1d)
@pytest.mark.parametrize("transform_y_t", conversions_for_1d)
def test_1m_1sf_1cf(transform_y_t, transform_y_p):
    # If there are failures here, other, more specific tests should also fail
    target = metrics.MetricFrame(
        metrics=skm.recall_score,
        y_true=transform_y_t(y_t),
        y_pred=transform_y_p(y_p),
        sensitive_features=g_2,
        control_features=g_3,
    )

    # Check on the indices properties
    assert isinstance(target.control_levels, list)
    assert target.control_levels == ["control_feature_0"]
    assert isinstance(target.sensitive_levels, list)
    assert target.sensitive_levels == ["sensitive_feature_0"]

    # Check we have correct return types
    assert isinstance(target.overall, pd.Series)
    assert isinstance(target.by_group, pd.Series)

    mask_f = g_2 == "f"
    mask_g = g_2 == "g"
    mask_k = g_3 == "kk"
    mask_m = g_3 == "m"

    # Check we have expected number of elements
    assert len(target.overall) == 2
    assert len(target.by_group) == 4

    recall_k = skm.recall_score(y_t[mask_k], y_p[mask_k])
    recall_m = skm.recall_score(y_t[mask_m], y_p[mask_m])
    assert target.overall["kk"] == recall_k
    assert target.overall["m"] == recall_m

    mask_k_f = np.logical_and(mask_k, mask_f)
    mask_k_g = np.logical_and(mask_k, mask_g)
    mask_m_f = np.logical_and(mask_m, mask_f)
    mask_m_g = np.logical_and(mask_m, mask_g)
    recall_k_f = skm.recall_score(y_t[mask_k_f], y_p[mask_k_f])
    recall_m_f = skm.recall_score(y_t[mask_m_f], y_p[mask_m_f])
    recall_k_g = skm.recall_score(y_t[mask_k_g], y_p[mask_k_g])
    recall_m_g = skm.recall_score(y_t[mask_m_g], y_p[mask_m_g])
    assert target.by_group[("kk", "f")] == recall_k_f
    assert target.by_group[("kk", "g")] == recall_k_g
    assert target.by_group[("m", "f")] == recall_m_f
    assert target.by_group[("m", "g")] == recall_m_g

    recall_k_arr = [recall_k_f, recall_k_g]
    recall_m_arr = [recall_m_f, recall_m_g]

    target_mins = target.group_min()
    assert isinstance(target_mins, pd.Series)
    assert len(target_mins) == 2
    assert target_mins["kk"] == min(recall_k_arr)
    assert target_mins["m"] == min(recall_m_arr)

    target_maxs = target.group_max()
    assert isinstance(target_mins, pd.Series)
    assert len(target_maxs) == 2
    assert target_maxs["kk"] == max(recall_k_arr)
    assert target_maxs["m"] == max(recall_m_arr)


@pytest.mark.parametrize("transform_y_p", conversions_for_1d)
@pytest.mark.parametrize("transform_y_t", conversions_for_1d)
def test_1m_1sf_1cf_metric_dict(transform_y_t, transform_y_p):
    # If there are failures here, other, more specific tests should also fail
    target = metrics.MetricFrame(
        metrics={"recall": skm.recall_score},
        y_true=transform_y_t(y_t),
        y_pred=transform_y_p(y_p),
        sensitive_features=g_2,
        control_features=g_3,
    )

    # Check on the indices properties
    assert isinstance(target.control_levels, list)
    assert target.control_levels == ["control_feature_0"]
    assert isinstance(target.sensitive_levels, list)
    assert target.sensitive_levels == ["sensitive_feature_0"]

    # Check we have correct return types
    assert isinstance(target.overall, pd.DataFrame)
    assert isinstance(target.by_group, pd.DataFrame)

    mask_f = g_2 == "f"
    mask_g = g_2 == "g"
    mask_k = g_3 == "kk"
    mask_m = g_3 == "m"

    # Check we have expected number of elements
    assert target.overall.shape == (2, 1)
    assert target.by_group.shape == (4, 1)

    recall_k = skm.recall_score(y_t[mask_k], y_p[mask_k])
    recall_m = skm.recall_score(y_t[mask_m], y_p[mask_m])
    assert target.overall["recall"]["kk"] == recall_k
    assert target.overall["recall"]["m"] == recall_m

    mask_k_f = np.logical_and(mask_k, mask_f)
    mask_k_g = np.logical_and(mask_k, mask_g)
    mask_m_f = np.logical_and(mask_m, mask_f)
    mask_m_g = np.logical_and(mask_m, mask_g)
    recall_k_f = skm.recall_score(y_t[mask_k_f], y_p[mask_k_f])
    recall_m_f = skm.recall_score(y_t[mask_m_f], y_p[mask_m_f])
    recall_k_g = skm.recall_score(y_t[mask_k_g], y_p[mask_k_g])
    recall_m_g = skm.recall_score(y_t[mask_m_g], y_p[mask_m_g])
    assert target.by_group["recall"][("kk", "f")] == recall_k_f
    assert target.by_group["recall"][("kk", "g")] == recall_k_g
    assert target.by_group["recall"][("m", "f")] == recall_m_f
    assert target.by_group["recall"][("m", "g")] == recall_m_g

    recall_k_arr = [recall_k_f, recall_k_g]
    recall_m_arr = [recall_m_f, recall_m_g]

    target_mins = target.group_min()
    assert isinstance(target_mins, pd.DataFrame)
    assert target_mins.shape == (2, 1)
    assert target_mins["recall"]["kk"] == min(recall_k_arr)
    assert target_mins["recall"]["m"] == min(recall_m_arr)

    target_maxs = target.group_max()
    assert isinstance(target_mins, pd.DataFrame)
    assert target_maxs.shape == (2, 1)
    assert target_maxs["recall"]["kk"] == max(recall_k_arr)
    assert target_maxs["recall"]["m"] == max(recall_m_arr)


def test_1m_1_sf_sample_weights():
    """Check that sample weights are passed correctly to a single metric."""

    def multi_sp(y_t, y_p, p1, p2):
        """Metric to check passing of sample parameters.

        Verifies that p2 == y_t + y_p + p1 for all elements
        """
        assert len(y_t) == len(y_p)
        assert len(y_t) == len(p1)
        assert len(y_t) == len(p2)
        assert np.array_equal(p2, np.asarray(y_t) + np.asarray(y_p) + np.asarray(p1))
        return sum(p2)

    # Generate some random input data
    rng = np.random.default_rng(seed=42)
    param1 = rng.random(len(y_t))
    # Compute the expected sum
    param2 = s_w + y_p + param1

    # Note that we pass in the s_w array for y_true, to get
    # a little more variety in the results
    target = metrics.MetricFrame(
        metrics=multi_sp,
        y_true=s_w,
        y_pred=y_p,
        sensitive_features=g_1,
        sample_params={"p1": param1, "p2": param2},
    )

    # Sanity check types
    assert isinstance(target.overall, float)
    assert isinstance(target.by_group, pd.Series)
    assert target.by_group.shape == (2,)

    # Check the overall value
    assert target.overall == sum(param2)

    # Look at the by_group values for each subgroup identified by g_1
    for g in g_1:
        mask = g_1 == g
        assert target.by_group[g] == sum(param2[mask])


def test_2m_1sf_sample_weights():
    """Check that sample weights are passed correctly to two metrics."""

    def sp_is_sum(y_t, y_p, some_param_name):
        """Metric accepting a single sample parameter.

        Checks that the sample parameter stores the sum of
        y_t and y_p for all elements
        """
        assert len(y_t) == len(y_p)
        assert len(y_t) == len(some_param_name)
<<<<<<< HEAD
        assert all(some_param_name == y_t + y_p)
        assert isinstance(some_param_name, pd.Series)
        return some_param_name.sum()
=======
        assert np.array_equal(some_param_name, y_t+y_p)
        assert isinstance(some_param_name, np.ndarray)
        return sum(some_param_name)
>>>>>>> 09257371

    def multi_sp(y_t, y_p, some_param_name, some_other):
        """Metric accepting multiple sample parameters.

        Checks that
        some_other == y_t + y_p * some_param_name
        for all elements
        """
        assert len(y_t) == len(y_p)
        assert len(y_t) == len(some_param_name)
        assert len(y_t) == len(some_other)
<<<<<<< HEAD
        assert np.array_equal(some_other, y_t + y_p*some_param_name)
        assert isinstance(some_other, pd.Series)
        return some_other.sum()
=======
        assert np.array_equal(some_other,
                              y_t+y_p * some_param_name)
        assert isinstance(some_other, np.ndarray)
        return sum(some_other)
>>>>>>> 09257371

    # Give the metrics some unusual names
    m1 = r"! # \ | $"
    m2 = r"& % ^"
    metrics_dict = {m1: sp_is_sum, m2: multi_sp}

    # Generate some random inputs for multi_sp
<<<<<<< HEAD
    rng = np.random.default_rng(seed=6*9)
=======
    rng = np.random.default_rng(seed=6 * 9)
>>>>>>> 09257371
    param1 = rng.integers(low=0, high=100, size=len(y_t))

    # Generate the columns of expected values for the two metrics
    sums = y_t + s_w
    multis = y_t + s_w * param1

    # Set up the sample parameter dictionary
    # Note that although the metric functions have one parameter
    # with the same name, each one gets a different input array
    sample_params = {
        m1: {"some_param_name": sums},
        m2: {"some_param_name": param1, "some_other": multis},
    }

    # Compute the metrics. Note that we pass in the
    # s_w array for y_pred, in the interests of having some
    # more variety in the results
    target = metrics.MetricFrame(
        metrics=metrics_dict,
        y_true=y_t,
        y_pred=s_w,
        sensitive_features=g_2,
        sample_params=sample_params,
    )

    # Check we have correct return types
    assert isinstance(target.overall, pd.Series)
    assert isinstance(target.by_group, pd.DataFrame)

    # Check we have expected number of elements
    assert len(target.overall) == 2
    assert target.by_group.shape == (2, 2)

    # Check overall values
    assert target.overall[m1] == sum(sums)
    assert target.overall[m2] == sum(multis)

    # Check by group values for each subgroup identified by g_2
    for group in g_2:
        mask = g_2 == group
        assert target.by_group[m1][group] == sum(sums[mask])
        assert target.by_group[m2][group] == sum(multis[mask])


def test_duplicate_sf_names():
    groups = pd.DataFrame(np.stack([g_2, g_3], axis=1), columns=["A", "A"])
    msg = "Detected duplicate feature name: 'A'"
    with pytest.raises(ValueError) as execInfo:
        _ = metrics.MetricFrame(
            metrics=skm.recall_score,
            y_true=y_t,
            y_pred=y_p,
            sensitive_features=groups,
        )
    assert execInfo.value.args[0] == msg


def test_duplicate_cf_names():
    groups = pd.DataFrame(np.stack([g_2, g_3], axis=1), columns=["B", "B"])
    msg = "Detected duplicate feature name: 'B'"
    with pytest.raises(ValueError) as execInfo:
        _ = metrics.MetricFrame(
            metrics=skm.recall_score,
            y_true=y_t,
            y_pred=y_p,
            sensitive_features=g_4,
            control_features=groups,
        )
    assert execInfo.value.args[0] == msg


def test_duplicate_cf_sf_names():
    cf = pd.DataFrame(np.stack([g_2, g_3], axis=1), columns=["A", "B"])
    sf = {"B": g_1, "C": g_4}
    msg = "Detected duplicate feature name: 'B'"
    with pytest.raises(ValueError) as execInfo:
        _ = metrics.MetricFrame(
            metrics=skm.recall_score,
            y_true=y_t,
            y_pred=y_p,
            sensitive_features=sf,
            control_features=cf,
        )
    assert execInfo.value.args[0] == msg


def test_single_element_lists():
    mf = metrics.MetricFrame(
        metrics=skm.balanced_accuracy_score,
        y_true=[1],
        y_pred=[1],
        sensitive_features=[0],
    )
    assert mf.overall == 1<|MERGE_RESOLUTION|>--- conflicted
+++ resolved
@@ -290,15 +290,9 @@
         """
         assert len(y_t) == len(y_p)
         assert len(y_t) == len(some_param_name)
-<<<<<<< HEAD
-        assert all(some_param_name == y_t + y_p)
-        assert isinstance(some_param_name, pd.Series)
-        return some_param_name.sum()
-=======
         assert np.array_equal(some_param_name, y_t+y_p)
         assert isinstance(some_param_name, np.ndarray)
         return sum(some_param_name)
->>>>>>> 09257371
 
     def multi_sp(y_t, y_p, some_param_name, some_other):
         """Metric accepting multiple sample parameters.
@@ -310,16 +304,10 @@
         assert len(y_t) == len(y_p)
         assert len(y_t) == len(some_param_name)
         assert len(y_t) == len(some_other)
-<<<<<<< HEAD
-        assert np.array_equal(some_other, y_t + y_p*some_param_name)
-        assert isinstance(some_other, pd.Series)
-        return some_other.sum()
-=======
         assert np.array_equal(some_other,
                               y_t+y_p * some_param_name)
         assert isinstance(some_other, np.ndarray)
         return sum(some_other)
->>>>>>> 09257371
 
     # Give the metrics some unusual names
     m1 = r"! # \ | $"
@@ -327,11 +315,7 @@
     metrics_dict = {m1: sp_is_sum, m2: multi_sp}
 
     # Generate some random inputs for multi_sp
-<<<<<<< HEAD
-    rng = np.random.default_rng(seed=6*9)
-=======
     rng = np.random.default_rng(seed=6 * 9)
->>>>>>> 09257371
     param1 = rng.integers(low=0, high=100, size=len(y_t))
 
     # Generate the columns of expected values for the two metrics
