# Copyright (c) Microsoft Corporation and Fairlearn contributors.
# Licensed under the MIT License.

import numpy as np
import pandas as pd
import pytest

import fairlearn.metrics as metrics


raw_feature = ['a', 'b', 'c', 'a']
expected_classes = ['a', 'b', 'c']


def common_validations(sf):
<<<<<<< HEAD
    assert np.array_equal(expected_classes, sf.classes)
=======
    assert np.array_equal(expected_classes, sf.classes_)
>>>>>>> 09257371


def test_list():
    target = metrics._group_feature.GroupFeature("Sens", raw_feature, 0, None)

    assert target.name_ == "Sens0"
    common_validations(target)


def test_named_list():
    expected_name = "My Named List"
    target = metrics._group_feature.GroupFeature("Ignored", raw_feature, 2, expected_name)

    assert target.name_ == expected_name
    common_validations(target)


def test_ndarray():
    rf = np.asarray(raw_feature)

    target = metrics._group_feature.GroupFeature("SF", rf, 1, None)

    assert target.name_ == "SF1"
    common_validations(target)


def test_unnamed_Series():
    rf = pd.Series(data=raw_feature)

    target = metrics._group_feature.GroupFeature("SF", rf, 2, None)

    assert target.name_ == "SF2"
    common_validations(target)


def test_named_Series():
    name = "My Feature"
    rf = pd.Series(data=raw_feature, name=name)

    target = metrics._group_feature.GroupFeature("Ignored", rf, 2, None)

    assert target.name_ == name
    common_validations(target)


def test_named_Series_override_name():
    expected_name = "Some Feature"
    series_name = "Unused Name"

    rf = pd.Series(data=raw_feature, name=series_name)
    target = metrics._group_feature.GroupFeature("Not seen", rf, 2, expected_name)

    assert target.name_ == expected_name
    common_validations(target)


def test_Series_int_name():
    rf = pd.Series(data=raw_feature, name=1)

    msg = "Series name must be a string. Value '1' was of type <class 'int'>"
    with pytest.raises(ValueError) as execInfo:
        _ = metrics._group_feature.GroupFeature("Not seen", rf, 2, None)
    assert execInfo.value.args[0] == msg<|MERGE_RESOLUTION|>--- conflicted
+++ resolved
@@ -13,11 +13,7 @@
 
 
 def common_validations(sf):
-<<<<<<< HEAD
-    assert np.array_equal(expected_classes, sf.classes)
-=======
     assert np.array_equal(expected_classes, sf.classes_)
->>>>>>> 09257371
 
 
 def test_list():
