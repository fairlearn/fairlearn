# Copyright (c) Microsoft Corporation and Fairlearn contributors.
# Licensed under the MIT License.

import numpy as np
import pandas as pd
import pytest

import fairlearn.metrics as metrics
from .utils import _get_raw_MetricFrame


class TestSingleFeature:
    def _get_raw_data(self):
        return ["a", "a", "b", "c"], pd.Series(data=[0, 0, 1, 1])

    def _common_validations(self, result, expected_name):
        assert isinstance(result, list)
        assert len(result) == 1
        sf = result[0]
        assert isinstance(sf, metrics._group_feature.GroupFeature)
        assert sf.name_ == expected_name
        assert np.array_equal(sf.classes_, ["a", "b", "c"])

    def test_single_list(self):
        raw_feature, y_true = self._get_raw_data()

        target = _get_raw_MetricFrame()
        result = target._process_features("SF", raw_feature, y_true)
        self._common_validations(result, "SF0")

    def test_single_series(self):
        r_f, y_true = self._get_raw_data()
        raw_feature = pd.Series(data=r_f, name="Some Series")

        target = _get_raw_MetricFrame()
        result = target._process_features("Ignored", raw_feature, y_true)
        self._common_validations(result, "Some Series")

    def test_single_series_integer_name(self):
        r_f, y_true = self._get_raw_data()
        raw_feature = pd.Series(data=r_f, name=0)

        target = _get_raw_MetricFrame()
        msg = (
            "Series name must be a string. Value '0' was of type <class 'int'>"
        )
        with pytest.raises(ValueError) as execInfo:
            _ = target._process_features("Ignored", raw_feature, y_true)
        assert execInfo.value.args[0] == msg

    def test_1d_array(self):
        r_f, y_true = self._get_raw_data()
        raw_feature = np.asarray(r_f)

        target = _get_raw_MetricFrame()
        result = target._process_features("CF", raw_feature, y_true)
        self._common_validations(result, "CF0")

    def test_single_column_dataframe(self):
        r_f, y_true = self._get_raw_data()
        raw_feature = pd.DataFrame(data=r_f, columns=["My Feature"])

        target = _get_raw_MetricFrame()
        result = target._process_features("Ignored", raw_feature, y_true)
        self._common_validations(result, "My Feature")

    def test_single_column_dataframe_unnamed(self):
        r_f, y_true = self._get_raw_data()
        raw_feature = pd.DataFrame(data=r_f)

        target = _get_raw_MetricFrame()
        msg = "DataFrame column names must be strings. Name '0' is of type <class 'int'>"
        with pytest.raises(ValueError) as execInfo:
            _ = target._process_features("Unused", raw_feature, y_true)
        assert execInfo.value.args[0] == msg

    def test_single_dict(self):
        r_f, y_true = self._get_raw_data()
        raw_feature = {"Mine!": r_f}

        target = _get_raw_MetricFrame()
        result = target._process_features("Ignored", raw_feature, y_true)
        self._common_validations(result, "Mine!")

    def test_single_column_dataframe_integer_name(self):
        r_f, y_true = self._get_raw_data()
        raw_feature = pd.DataFrame(data=r_f, columns=[0])

        target = _get_raw_MetricFrame()
        msg = "DataFrame column names must be strings. Name '0' is of type <class 'numpy.int64'>"
        with pytest.raises(ValueError) as execInfo:
            _ = target._process_features("Unused", raw_feature, y_true)
        assert execInfo.value.args[0] == msg

    def test_from_dict_failure(self):
        r_f, y_true = self._get_raw_data()
        raw_feature = {"Mine!": np.asarray(r_f).reshape(-1, 1)}
        target = _get_raw_MetricFrame()
        msg = "DataFrame.from_dict() failed on sensitive features. "\
            "Please ensure each array is strictly 1-D. "\
            "The __cause__ field of this exception may contain further information."
        with pytest.raises(ValueError) as ve:
            _ = target._process_features("Unused", raw_feature, y_true)
        assert msg == ve.value.args[0]
        assert ve.value.__cause__ is not None


class TestTwoFeatures:
    def _get_raw_data(self):
        return ["a", "a", "b", "c"], [5, 6, 6, 5], np.asarray([0, 1, 1, 0])

    def _common_validations(self, result, expected_names):
        assert isinstance(result, list)
        assert len(result) == 2
        for i in range(2):
            assert isinstance(result[i], metrics._group_feature.GroupFeature)
<<<<<<< HEAD
            assert result[i].name == expected_names[i]
        assert np.array_equal(result[0].classes, ['a', 'b', 'c'])
        assert np.array_equal(result[1].classes, [5, 6])
=======
            assert result[i].name_ == expected_names[i]
        assert np.array_equal(result[0].classes_, ["a", "b", "c"])
        assert np.array_equal(result[1].classes_, [5, 6])
>>>>>>> 09257371

    def test_nested_list(self):
        a, b, y_true = self._get_raw_data()
        rf = [a, b]

        target = _get_raw_MetricFrame()
        msg = "Feature lists must be of scalar types"
        with pytest.raises(ValueError) as execInfo:
            _ = target._process_features("SF", rf, y_true)
        assert execInfo.value.args[0] == msg

    def test_2d_array(self):
        a, b, y_true = self._get_raw_data()
        # Specify dtype to avoid unwanted string conversion
        rf = np.asarray([a, b], dtype=object).transpose()

        target = _get_raw_MetricFrame()
        result = target._process_features("CF", rf, y_true)
        self._common_validations(result, ["CF0", "CF1"])

    def test_named_dataframe(self):
        cols = ["Col Alpha", "Col Num"]
        a, b, y_true = self._get_raw_data()

        rf = pd.DataFrame(data=zip(a, b), columns=cols)

        target = _get_raw_MetricFrame()
        result = target._process_features("Ignored", rf, y_true)
        self._common_validations(result, cols)

    def test_unnamed_dataframe(self):
        a, b, y_true = self._get_raw_data()

        rf = pd.DataFrame(data=zip(a, b))

        target = _get_raw_MetricFrame()
        msg = "DataFrame column names must be strings. Name '0' is of type <class 'int'>"
        with pytest.raises(ValueError) as execInfo:
            _ = target._process_features("Unused", rf, y_true)
        assert execInfo.value.args[0] == msg

    def test_list_of_series(self):
        a, b, y_true = self._get_raw_data()

        rf = [pd.Series(data=a, name="Alpha"), pd.Series(data=b, name="Beta")]
        target = _get_raw_MetricFrame()
        msg = "Feature lists must be of scalar types"
        with pytest.raises(ValueError) as execInfo:
            _ = target._process_features("Unused", rf, y_true)
        assert execInfo.value.args[0] == msg

    def test_dictionary(self):
        a, b, y_true = self._get_raw_data()

        rf = {"Alpha": a, "Beta": b}
        target = _get_raw_MetricFrame()
        result = target._process_features("Unused", rf, y_true)
        self._common_validations(result, ["Alpha", "Beta"])<|MERGE_RESOLUTION|>--- conflicted
+++ resolved
@@ -114,15 +114,9 @@
         assert len(result) == 2
         for i in range(2):
             assert isinstance(result[i], metrics._group_feature.GroupFeature)
-<<<<<<< HEAD
-            assert result[i].name == expected_names[i]
-        assert np.array_equal(result[0].classes, ['a', 'b', 'c'])
-        assert np.array_equal(result[1].classes, [5, 6])
-=======
             assert result[i].name_ == expected_names[i]
         assert np.array_equal(result[0].classes_, ["a", "b", "c"])
         assert np.array_equal(result[1].classes_, [5, 6])
->>>>>>> 09257371
 
     def test_nested_list(self):
         a, b, y_true = self._get_raw_data()
