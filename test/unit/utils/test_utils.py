--- conflicted
+++ resolved
@@ -106,11 +106,7 @@
     passed as an empty list, nd.array, series or dataframe or None."""
     X = pd.DataFrame.from_dict({"alpha": ["a", "a", "b"], "beta": [1, 2, 1]})
 
-<<<<<<< HEAD
-    with pytest.raises(ValueError, match="Must supply y"):
-=======
     with pytest.raises(ValueError, match=iv._MESSAGE_Y_NONE):
->>>>>>> f0bf39a1
         X, y, _, _ = iv._validate_and_reformat_input(
             X=X, y=y, expect_y=True, expect_sensitive_features=False
         )