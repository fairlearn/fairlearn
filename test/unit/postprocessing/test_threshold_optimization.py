# Copyright (c) Microsoft Corporation and Fairlearn contributors.
# Licensed under the MIT License.

from sklearn.base import BaseEstimator, ClassifierMixin
from sklearn.datasets import make_classification

from copy import deepcopy
import numpy as np
import pytest
<<<<<<< HEAD
from fairlearn.utils._input_validation import \
    (_MESSAGE_Y_NONE,
     _MESSAGE_SENSITIVE_FEATURES_NONE,
     _LABELS_NOT_0_1_ERROR_MESSAGE)
=======
from fairlearn.utils._input_validation import (
    _MESSAGE_Y_NONE,
    _MESSAGE_SENSITIVE_FEATURES_NONE,
    _LABELS_NOT_0_1_ERROR_MESSAGE)
>>>>>>> 378f1e69
from fairlearn.postprocessing import ThresholdOptimizer
from fairlearn.postprocessing._threshold_optimizer import (
    NOT_SUPPORTED_CONSTRAINTS_ERROR_MESSAGE,
    BASE_ESTIMATOR_NONE_ERROR_MESSAGE)
from fairlearn.postprocessing._tradeoff_curve_utilities import DEGENERATE_LABELS_ERROR_MESSAGE
from .conftest import (sensitive_features_ex1, labels_ex, degenerate_labels_ex,
                       scores_ex, sensitive_feature_names_ex1, X_ex,
                       _get_predictions_by_sensitive_feature,
                       ExamplePredictor,
                       is_invalid_transformation,
                       candidate_A_transforms, candidate_X_transforms,
                       candidate_Y_transforms)
from test.unit.input_convertors import _map_into_single_column
import pandas as pd


@pytest.mark.parametrize("X_transform", candidate_X_transforms)
@pytest.mark.parametrize("sensitive_features_transform", candidate_A_transforms)
@pytest.mark.parametrize("predict_method_name", ['predict', '_pmf_predict'])
@pytest.mark.parametrize("constraints", ['demographic_parity', 'equalized_odds'])
def test_predict_before_fit_error(X_transform, sensitive_features_transform, predict_method_name,
                                  constraints):
    X = X_transform(sensitive_features_ex1)
    sensitive_features = sensitive_features_transform(sensitive_features_ex1)
    adjusted_predictor = ThresholdOptimizer(
        estimator=ExamplePredictor(scores_ex),
        constraints=constraints,
        prefit=False,
        predict_method='predict')

    with pytest.raises(ValueError, match='instance is not fitted yet'):
        getattr(adjusted_predictor, predict_method_name)(X, sensitive_features=sensitive_features)


@pytest.mark.parametrize("constraints", ['demographic_parity', 'equalized_odds'])
def test_no_estimator_error(constraints):
    with pytest.raises(ValueError, match=BASE_ESTIMATOR_NONE_ERROR_MESSAGE):
        ThresholdOptimizer(constraints=constraints).fit(
            X_ex, labels_ex, sensitive_features=sensitive_features_ex1)


def test_constraints_not_supported():
    with pytest.raises(ValueError, match=NOT_SUPPORTED_CONSTRAINTS_ERROR_MESSAGE):
        ThresholdOptimizer(estimator=ExamplePredictor(scores_ex),
                           constraints="UnsupportedConstraints",
                           predict_method='predict').fit(
                               X_ex, labels_ex,
                               sensitive_features=sensitive_features_ex1
                           )


@pytest.mark.parametrize("X", [None, X_ex])
@pytest.mark.parametrize("y", [None, labels_ex])
@pytest.mark.parametrize("sensitive_features", [None, sensitive_features_ex1])
@pytest.mark.parametrize("constraints", ['demographic_parity', 'equalized_odds'])
def test_none_input_data(X, y, sensitive_features, constraints):
    adjusted_predictor = ThresholdOptimizer(estimator=ExamplePredictor(scores_ex),
                                            constraints=constraints,
                                            predict_method='predict')

    if y is None:
        with pytest.raises(ValueError) as exception:
            adjusted_predictor.fit(X, y, sensitive_features=sensitive_features)
        assert str(exception.value) == _MESSAGE_Y_NONE
    elif X is None:
        with pytest.raises(ValueError) as exception:
            adjusted_predictor.fit(X, y, sensitive_features=sensitive_features)
        assert "Expected 2D array, got scalar array instead" in str(exception.value)
    elif sensitive_features is None:
        with pytest.raises(ValueError) as exception:
            adjusted_predictor.fit(X, y, sensitive_features=sensitive_features)
        assert str(exception.value) == _MESSAGE_SENSITIVE_FEATURES_NONE
    else:
        # skip since no arguments are None
        pass


@pytest.mark.parametrize("constraints", ['demographic_parity', 'equalized_odds'])
@pytest.mark.uncollect_if(func=is_invalid_transformation)
def test_threshold_optimization_non_binary_labels(data_X_y_sf, constraints):
    non_binary_y = deepcopy(data_X_y_sf.y)
    non_binary_y[0] = 2

    adjusted_predictor = ThresholdOptimizer(estimator=ExamplePredictor(scores_ex),
                                            constraints=constraints,
                                            predict_method='predict')

    with pytest.raises(ValueError, match=_LABELS_NOT_0_1_ERROR_MESSAGE):
        adjusted_predictor.fit(data_X_y_sf.X, non_binary_y,
                               sensitive_features=data_X_y_sf.sensitive_features)


_degenerate_labels_feature_name = {
    "example 1": "A",
    "example 2": "Y",
    "example 3": "A,Y"
}


@pytest.mark.parametrize("y_transform", candidate_Y_transforms)
@pytest.mark.parametrize("constraints", ['demographic_parity', 'equalized_odds'])
@pytest.mark.uncollect_if(func=is_invalid_transformation)
def test_threshold_optimization_degenerate_labels(data_X_sf, y_transform, constraints):
    y = y_transform(degenerate_labels_ex)

    adjusted_predictor = ThresholdOptimizer(estimator=ExamplePredictor(scores_ex),
                                            constraints=constraints,
                                            predict_method='predict')

    feature_name = _degenerate_labels_feature_name[data_X_sf.example_name]
    with pytest.raises(ValueError, match=DEGENERATE_LABELS_ERROR_MESSAGE.format(feature_name)):
        adjusted_predictor.fit(data_X_sf.X, y,
                               sensitive_features=data_X_sf.sensitive_features)


@pytest.mark.parametrize("constraints", ['demographic_parity', 'equalized_odds'])
@pytest.mark.uncollect_if(func=is_invalid_transformation)
def test_threshold_optimization_different_input_lengths(data_X_y_sf, constraints):
    n = len(X_ex)
    expected_exception_messages = {
        "inconsistent": 'Found input variables with inconsistent numbers of samples',
        "empty": 'Found array with 0 sample'
    }
    for permutation in [(0, 1), (1, 0)]:
        with pytest.raises(ValueError, match=expected_exception_messages['inconsistent']
                           .format("X, sensitive_features, and y")):
            adjusted_predictor = ThresholdOptimizer(
                estimator=ExamplePredictor(scores_ex),
                constraints=constraints,
                predict_method='predict')
            adjusted_predictor.fit(data_X_y_sf.X[:n - permutation[0]],
                                   data_X_y_sf.y[:n - permutation[1]],
                                   sensitive_features=data_X_y_sf.sensitive_features)

    # try providing empty lists in all combinations
    for permutation in [(0, n, 'inconsistent'), (n, 0, 'empty')]:
        adjusted_predictor = ThresholdOptimizer(
            estimator=ExamplePredictor(scores_ex),
            constraints=constraints,
            predict_method='predict')
        with pytest.raises(ValueError, match=expected_exception_messages[permutation[2]]):
            adjusted_predictor.fit(data_X_y_sf.X[:n - permutation[0]],
                                   data_X_y_sf.y[:n - permutation[1]],
                                   sensitive_features=data_X_y_sf.sensitive_features)


class PassThroughPredictor(BaseEstimator):
    def __init__(self, transform=None):
        self.transform = transform

    def fit(self, X, y=None, **kwargs):
        self.transform_ = self.transform
        return self

    def predict(self, X):
        if self.transform_ is None:
            return X[0]
        else:
            return self.transform_(X[0])


@pytest.mark.parametrize("score_transform", candidate_Y_transforms)
@pytest.mark.parametrize("y_transform", candidate_Y_transforms)
@pytest.mark.parametrize("sensitive_features_transform", candidate_A_transforms)
def test_threshold_optimization_demographic_parity(score_transform, y_transform,
                                                   sensitive_features_transform):
    y = y_transform(labels_ex)
    sensitive_features = sensitive_features_transform(sensitive_features_ex1)
    # PassThroughPredictor takes scores_ex as input in predict and
    # returns score_transform(scores_ex) as output
    estimator = ThresholdOptimizer(estimator=PassThroughPredictor(score_transform),
                                   constraints='demographic_parity',
                                   flip=True,
                                   predict_method='predict')
    estimator.fit(pd.DataFrame(scores_ex), y, sensitive_features=sensitive_features)

    def prob_pred(sensitive_features, scores):
        return estimator._pmf_predict(
            pd.DataFrame(scores), sensitive_features=sensitive_features)[0, 1]

    # For Demographic Parity we can ignore p_ignore since it's always 0.

    # sensitive feature value A
    value_for_less_than_2_5 = 0.8008
    assert np.isclose(value_for_less_than_2_5,
                      prob_pred([sensitive_feature_names_ex1[0]], [0]))
    assert np.isclose(value_for_less_than_2_5,
                      prob_pred([sensitive_feature_names_ex1[0]], [2.499]))
    assert 0 == prob_pred([sensitive_feature_names_ex1[0]], [2.5])
    assert 0 == prob_pred([sensitive_feature_names_ex1[0]], [100])

    # sensitive feature value B
    value_for_less_than_0_5 = 0.00133333333333
    assert np.isclose(value_for_less_than_0_5,
                      prob_pred([sensitive_feature_names_ex1[1]], [0]))
    assert np.isclose(value_for_less_than_0_5,
                      prob_pred([sensitive_feature_names_ex1[1]], [0.5]))
    assert 1 == prob_pred([sensitive_feature_names_ex1[1]], [0.51])
    assert 1 == prob_pred([sensitive_feature_names_ex1[1]], [1])
    assert 1 == prob_pred([sensitive_feature_names_ex1[1]], [100])

    # sensitive feature value C
    value_between_0_5_and_1_5 = 0.608
    assert 0 == prob_pred([sensitive_feature_names_ex1[2]], [0])
    assert 0 == prob_pred([sensitive_feature_names_ex1[2]], [0.5])
    assert np.isclose(value_between_0_5_and_1_5,
                      prob_pred([sensitive_feature_names_ex1[2]], [0.51]))
    assert np.isclose(value_between_0_5_and_1_5,
                      prob_pred([sensitive_feature_names_ex1[2]], [1]))
    assert np.isclose(value_between_0_5_and_1_5,
                      prob_pred([sensitive_feature_names_ex1[2]], [1.5]))
    assert 1 == prob_pred([sensitive_feature_names_ex1[2]], [1.51])
    assert 1 == prob_pred([sensitive_feature_names_ex1[2]], [100])

    # Assert Demographic Parity actually holds
    predictions_by_sensitive_feature = _get_predictions_by_sensitive_feature(
        prob_pred, sensitive_features_ex1, scores_ex, labels_ex)

    def _average_prediction(sensitive_feature_value, predictions_by_sensitive_feature):
        relevant_predictions = predictions_by_sensitive_feature[sensitive_feature_value]
        predictions = [lp.prediction for lp in relevant_predictions]
        return np.sum(predictions) / len(relevant_predictions)

    average_probabilities_by_sensitive_feature = []
    for sensitive_feature_value in sorted(predictions_by_sensitive_feature):
        average_probabilities_by_sensitive_feature \
            .append(_average_prediction(sensitive_feature_value,
                                        predictions_by_sensitive_feature))
    assert np.isclose(average_probabilities_by_sensitive_feature, [0.572] * 3).all()


@pytest.mark.parametrize("score_transform", candidate_Y_transforms)
@pytest.mark.parametrize("y_transform", candidate_Y_transforms)
@pytest.mark.parametrize("sensitive_features_transform", candidate_A_transforms)
def test_threshold_optimization_equalized_odds(score_transform, y_transform,
                                               sensitive_features_transform):
    y = y_transform(labels_ex)
    sensitive_features = sensitive_features_transform(sensitive_features_ex1)
    # PassThroughPredictor takes scores_ex as input in predict and
    # returns score_transform(scores_ex) as output
    estimator = ThresholdOptimizer(estimator=PassThroughPredictor(score_transform),
                                   constraints='equalized_odds',
                                   flip=True,
                                   predict_method='predict')
    estimator.fit(pd.DataFrame(scores_ex), y, sensitive_features=sensitive_features)

    def prob_pred(sensitive_features, scores):
        return estimator._pmf_predict(
            pd.DataFrame(scores), sensitive_features=sensitive_features)[0, 1]

    # For Equalized Odds we need to factor in that the output is calculated by
    # p_ignore * prediction_constant + (1 - p_ignore) * (p0 * pred0(x) + p1 * pred1(x))
    # with p_ignore != 0 and prediction_constant != 0 for at least some sensitive feature values.
    prediction_constant = 0.334

    # sensitive feature value A
    # p_ignore is almost 0 which means there's almost no adjustment
    p_ignore = 0.001996007984031716
    base_value = prediction_constant * p_ignore
    value_for_less_than_2_5 = base_value + (1 - p_ignore) * 0.668

    assert np.isclose(value_for_less_than_2_5,
                      prob_pred([sensitive_feature_names_ex1[0]], [0]))
    assert np.isclose(value_for_less_than_2_5,
                      prob_pred([sensitive_feature_names_ex1[0]], [2.499]))
    assert base_value == prob_pred([sensitive_feature_names_ex1[0]], [2.5])
    assert base_value == prob_pred([sensitive_feature_names_ex1[0]], [100])

    # sensitive feature value B
    # p_ignore is the largest among the three classes indicating a large adjustment
    p_ignore = 0.1991991991991991
    base_value = prediction_constant * p_ignore
    value_for_less_than_0_5 = base_value + (1 - p_ignore) * 0.001
    assert np.isclose(value_for_less_than_0_5,
                      prob_pred([sensitive_feature_names_ex1[1]], [0]))
    assert np.isclose(value_for_less_than_0_5,
                      prob_pred([sensitive_feature_names_ex1[1]], [0.5]))
    assert base_value + 1 - \
        p_ignore == prob_pred([sensitive_feature_names_ex1[1]], [0.51])
    assert base_value + 1 - \
        p_ignore == prob_pred([sensitive_feature_names_ex1[1]], [1])
    assert base_value + 1 - \
        p_ignore == prob_pred([sensitive_feature_names_ex1[1]], [100])

    # sensitive feature value C
    # p_ignore is 0 which means there's no adjustment
    p_ignore = 0
    base_value = prediction_constant * p_ignore
    value_between_0_5_and_1_5 = base_value + (1 - p_ignore) * 0.501
    assert base_value == prob_pred([sensitive_feature_names_ex1[2]], [0])
    assert base_value == prob_pred([sensitive_feature_names_ex1[2]], [0.5])
    assert np.isclose(value_between_0_5_and_1_5,
                      prob_pred([sensitive_feature_names_ex1[2]], [0.51]))
    assert np.isclose(value_between_0_5_and_1_5,
                      prob_pred([sensitive_feature_names_ex1[2]], [1]))
    assert np.isclose(value_between_0_5_and_1_5,
                      prob_pred([sensitive_feature_names_ex1[2]], [1.5]))
    assert base_value + 1 - \
        p_ignore == prob_pred([sensitive_feature_names_ex1[2]], [1.51])
    assert base_value + 1 - \
        p_ignore == prob_pred([sensitive_feature_names_ex1[2]], [100])

    # Assert Equalized Odds actually holds
    predictions_by_sensitive_feature = _get_predictions_by_sensitive_feature(
        prob_pred, sensitive_features_ex1, scores_ex, labels_ex)

    def _average_prediction_for_label(label, sensitive_feature_value,
                                      predictions_by_sensitive_feature):
        relevant_predictions = predictions_by_sensitive_feature[sensitive_feature_value]
        predictions_for_label = [lp.prediction for lp in relevant_predictions if lp.label == label]
        sum_of_predictions_for_label = np.sum(predictions_for_label)
        n_predictions_for_label = len([lp for lp in relevant_predictions if lp.label == label])
        return sum_of_predictions_for_label / n_predictions_for_label

    predictions_based_on_label = {0: [], 1: []}
    for label in [0, 1]:
        for sensitive_feature_value in sorted(predictions_by_sensitive_feature):
            predictions_based_on_label[label] \
                .append(_average_prediction_for_label(label, sensitive_feature_value,
                        predictions_by_sensitive_feature))

    # assert counts of positive predictions for negative labels
    assert np.isclose(predictions_based_on_label[0], [0.334] * 3).all()
    # assert counts of positive predictions for positive labels
    assert np.isclose(predictions_based_on_label[1], [0.66733333] * 3).all()


_P0 = "p0"
_P1 = "p1"
_expected_ps_demographic_parity = {
    "example 1": {
        _P0: 0.428,
        _P1: 0.572
    },
    "example 2": {
        _P0: 0.6,
        _P1: 0.4
    },
    "example 3": {
        _P0: 0.5,
        _P1: 0.5
    }
}


@pytest.mark.uncollect_if(func=is_invalid_transformation)
def test_threshold_optimization_demographic_parity_e2e(data_X_y_sf):
    adjusted_predictor = ThresholdOptimizer(estimator=ExamplePredictor(scores_ex),
                                            constraints='demographic_parity',
                                            flip=True,
                                            predict_method='predict')
    adjusted_predictor.fit(data_X_y_sf.X, data_X_y_sf.y,
                           sensitive_features=data_X_y_sf.sensitive_features)
    predictions = adjusted_predictor._pmf_predict(
        data_X_y_sf.X, sensitive_features=data_X_y_sf.sensitive_features)

    expected_ps = _expected_ps_demographic_parity[data_X_y_sf.example_name]

    # assert demographic parity
    for sensitive_feature_name in data_X_y_sf.feature_names:
        average_probs = np.average(
            predictions[
                _map_into_single_column(data_X_y_sf.sensitive_features) == sensitive_feature_name
            ], axis=0)
        assert np.isclose(average_probs[0], expected_ps[_P0])
        assert np.isclose(average_probs[1], expected_ps[_P1])


_POS_P0 = "positive_p0"
_POS_P1 = "positive_p1"
_NEG_P0 = "negative_p0"
_NEG_P1 = "negative_p1"
_expected_ps_equalized_odds = {
    "example 1": {
        _POS_P0: 0.33266666,
        _POS_P1: 0.66733333,
        _NEG_P0: 0.666,
        _NEG_P1: 0.334
    },
    "example 2": {
        _POS_P0: 0.112,
        _POS_P1: 0.888,
        _NEG_P0: 0.334,
        _NEG_P1: 0.666
    },
    "example 3": {
        _POS_P0: 0.33333333333333337,
        _POS_P1: 0.6666666666666666,
        _NEG_P0: 0.5,
        _NEG_P1: 0.5
    }
}


@pytest.mark.uncollect_if(func=is_invalid_transformation)
def test_threshold_optimization_equalized_odds_e2e(data_X_y_sf):
    adjusted_predictor = ThresholdOptimizer(estimator=ExamplePredictor(scores_ex),
                                            constraints='equalized_odds',
                                            flip=True,
                                            predict_method='predict')
    adjusted_predictor.fit(data_X_y_sf.X, data_X_y_sf.y,
                           sensitive_features=data_X_y_sf.sensitive_features)

    predictions = adjusted_predictor._pmf_predict(
        data_X_y_sf.X, sensitive_features=data_X_y_sf.sensitive_features)

    expected_ps = _expected_ps_equalized_odds[data_X_y_sf.example_name]
    mapped_sensitive_features = _map_into_single_column(data_X_y_sf.sensitive_features)

    # assert equalized odds
    for a in data_X_y_sf.feature_names:
        pos_indices = (mapped_sensitive_features == a) * (labels_ex == 1)
        neg_indices = (mapped_sensitive_features == a) * (labels_ex == 0)
        average_probs_positive_indices = np.average(predictions[pos_indices], axis=0)
        average_probs_negative_indices = np.average(predictions[neg_indices], axis=0)
        assert np.isclose(average_probs_positive_indices[0], expected_ps[_POS_P0])
        assert np.isclose(average_probs_positive_indices[1], expected_ps[_POS_P1])
        assert np.isclose(average_probs_negative_indices[0], expected_ps[_NEG_P0])
        assert np.isclose(average_probs_negative_indices[1], expected_ps[_NEG_P1])


@pytest.mark.parametrize("constraints", ['demographic_parity', 'equalized_odds'])
@pytest.mark.uncollect_if(func=is_invalid_transformation)
def test_predict_output_0_or_1(data_X_y_sf, constraints):
    adjusted_predictor = ThresholdOptimizer(estimator=ExamplePredictor(scores_ex),
                                            constraints=constraints,
                                            predict_method='predict')
    adjusted_predictor.fit(data_X_y_sf.X, data_X_y_sf.y,
                           sensitive_features=data_X_y_sf.sensitive_features)

    predictions = adjusted_predictor.predict(
        data_X_y_sf.X, sensitive_features=data_X_y_sf.sensitive_features)
    for prediction in predictions:
        assert prediction in [0, 1]


@pytest.mark.parametrize("constraints", ['demographic_parity', 'equalized_odds'])
@pytest.mark.uncollect_if(func=is_invalid_transformation)
def test_predict_different_argument_lengths(data_X_y_sf, constraints):
    adjusted_predictor = ThresholdOptimizer(estimator=ExamplePredictor(scores_ex),
                                            constraints=constraints,
                                            predict_method='predict')
    adjusted_predictor.fit(data_X_y_sf.X, data_X_y_sf.y,
                           sensitive_features=data_X_y_sf.sensitive_features)

    with pytest.raises(ValueError,
                       match="Found input variables with inconsistent numbers of samples"):
        adjusted_predictor.predict(data_X_y_sf.X,
                                   sensitive_features=data_X_y_sf.sensitive_features[:-1])

    with pytest.raises(ValueError,
                       match="Found input variables with inconsistent numbers of samples"):
        adjusted_predictor.predict(data_X_y_sf.X[:-1],
                                   sensitive_features=data_X_y_sf.sensitive_features)


constraints_list = [
    'selection_rate_parity',
    'demographic_parity',
    'false_positive_rate_parity',
    'false_negative_rate_parity',
    'true_positive_rate_parity',
    'true_negative_rate_parity',
    'equalized_odds',
    'bad_constraints']

objectives_list = [
    'accuracy_score',
    'balanced_accuracy_score',
    'selection_rate',
    'true_positive_rate',
    'true_negative_rate',
    'bad_objective']

# For each combination of constraints and objective,
# provide the returned solution as a dictionary, or
# a string that represents the ValueError if the combination
# is invalid.
results = {
    'selection_rate_parity, accuracy_score': {
        0: {'p0': 0.625, 'op0': '>', 'thr0': 1.5, 'p1': 0.375, 'op1': '>', 'thr1': -np.inf},
        1: {'p0': 0.0, 'op0': '>', 'thr0': np.inf, 'p1': 1.0, 'op1': '>', 'thr1': 0.5}},
    'selection_rate_parity, balanced_accuracy_score': {
        0: {'p0': 1.0, 'op0': '>', 'thr0': 1.5, 'p1': 0.0, 'op1': '>', 'thr1': -np.inf},
        1: {'p0': 0.2, 'op0': '>', 'thr0': np.inf, 'p1': 0.8, 'op1': '>', 'thr1': 0.5}},
    'selection_rate_parity, selection_rate': {
        0: {'p0': 0.0, 'op0': '>', 'thr0': np.inf, 'p1': 1.0, 'op1': '>', 'thr1': -np.inf},
        1: {'p0': 0.0, 'op0': '>', 'thr0': np.inf, 'p1': 1.0, 'op1': '>', 'thr1': -np.inf}},
    'selection_rate_parity, true_positive_rate': {
        0: {'p0': 0.0, 'op0': '>', 'thr0': 1.5, 'p1': 1.0, 'op1': '>', 'thr1': -np.inf},
        1: {'p0': 0.0, 'op0': '>', 'thr0': 0.5, 'p1': 1.0, 'op1': '>', 'thr1': -np.inf}},
    'selection_rate_parity, true_negative_rate': {
        0: {'p0': 1.0, 'op0': '>', 'thr0': np.inf, 'p1': 0.0, 'op1': '>', 'thr1': 1.5},
        1: {'p0': 1.0, 'op0': '>', 'thr0': np.inf, 'p1': 0.0, 'op1': '>', 'thr1': 0.5}},
    'selection_rate_parity, bad_objective': (
        'For selection_rate_parity only the following objectives are supported'),
    'demographic_parity, accuracy_score': {
        0: {'p0': 0.625, 'op0': '>', 'thr0': 1.5, 'p1': 0.375, 'op1': '>', 'thr1': -np.inf},
        1: {'p0': 0.0, 'op0': '>', 'thr0': np.inf, 'p1': 1.0, 'op1': '>', 'thr1': 0.5}},
    'demographic_parity, balanced_accuracy_score': {
        0: {'p0': 1.0, 'op0': '>', 'thr0': 1.5, 'p1': 0.0, 'op1': '>', 'thr1': -np.inf},
        1: {'p0': 0.2, 'op0': '>', 'thr0': np.inf, 'p1': 0.8, 'op1': '>', 'thr1': 0.5}},
    'demographic_parity, selection_rate': {
        0: {'p0': 0.0, 'op0': '>', 'thr0': np.inf, 'p1': 1.0, 'op1': '>', 'thr1': -np.inf},
        1: {'p0': 0.0, 'op0': '>', 'thr0': np.inf, 'p1': 1.0, 'op1': '>', 'thr1': -np.inf}},
    'demographic_parity, true_positive_rate': {
        0: {'p0': 0.0, 'op0': '>', 'thr0': 1.5, 'p1': 1.0, 'op1': '>', 'thr1': -np.inf},
        1: {'p0': 0.0, 'op0': '>', 'thr0': 0.5, 'p1': 1.0, 'op1': '>', 'thr1': -np.inf}},
    'demographic_parity, true_negative_rate': {
        0: {'p0': 1.0, 'op0': '>', 'thr0': np.inf, 'p1': 0.0, 'op1': '>', 'thr1': 1.5},
        1: {'p0': 1.0, 'op0': '>', 'thr0': np.inf, 'p1': 0.0, 'op1': '>', 'thr1': 0.5}},
    'demographic_parity, bad_objective': (
        'For demographic_parity only the following objectives are supported'),
    'false_positive_rate_parity, accuracy_score': {
        0: {'p0': 1.0, 'op0': '>', 'thr0': 1.5, 'p1': 0.0, 'op1': '>', 'thr1': -np.inf},
        1: {'p0': 1.0, 'op0': '>', 'thr0': 0.5, 'p1': 0.0, 'op1': '>', 'thr1': -np.inf}},
    'false_positive_rate_parity, balanced_accuracy_score': {
        0: {'p0': 1.0, 'op0': '>', 'thr0': 1.5, 'p1': 0.0, 'op1': '>', 'thr1': -np.inf},
        1: {'p0': 1.0, 'op0': '>', 'thr0': 0.5, 'p1': 0.0, 'op1': '>', 'thr1': -np.inf}},
    'false_positive_rate_parity, selection_rate': {
        0: {'p0': 0.0, 'op0': '>', 'thr0': 1.5, 'p1': 1.0, 'op1': '>', 'thr1': -np.inf},
        1: {'p0': 0.0, 'op0': '>', 'thr0': 0.5, 'p1': 1.0, 'op1': '>', 'thr1': -np.inf}},
    'false_positive_rate_parity, true_positive_rate': {
        0: {'p0': 0.0, 'op0': '>', 'thr0': 1.5, 'p1': 1.0, 'op1': '>', 'thr1': -np.inf},
        1: {'p0': 0.0, 'op0': '>', 'thr0': 0.5, 'p1': 1.0, 'op1': '>', 'thr1': -np.inf}},
    'false_positive_rate_parity, true_negative_rate': {
        0: {'p0': 1.0, 'op0': '>', 'thr0': np.inf, 'p1': 0.0, 'op1': '>', 'thr1': -np.inf},
        1: {'p0': 1.0, 'op0': '>', 'thr0': np.inf, 'p1': 0.0, 'op1': '>', 'thr1': -np.inf}},
    'false_positive_rate_parity, bad_objective': (
        'For false_positive_rate_parity only the following objectives are supported'),
    'false_negative_rate_parity, accuracy_score': {
        0: {'p0': 1.0, 'op0': '>', 'thr0': -np.inf, 'p1': 0.0, 'op1': '>', 'thr1': 1.5},
        1: {'p0': 1.0, 'op0': '>', 'thr0': 0.5, 'p1': 0.0, 'op1': '>', 'thr1': np.inf}},
    'false_negative_rate_parity, balanced_accuracy_score': {
        0: {'p0': 0.0, 'op0': '>', 'thr0': -np.inf, 'p1': 1.0, 'op1': '>', 'thr1': 1.5},
        1: {'p0': 0.75, 'op0': '>', 'thr0': 0.5, 'p1': 0.25, 'op1': '>', 'thr1': np.inf}},
    'false_negative_rate_parity, selection_rate': {
        0: {'p0': 1.0, 'op0': '>', 'thr0': -np.inf, 'p1': 0.0, 'op1': '>', 'thr1': 0.5},
        1: {'p0': 1.0, 'op0': '>', 'thr0': -np.inf, 'p1': 0.0, 'op1': '>', 'thr1': np.inf}},
    'false_negative_rate_parity, true_positive_rate': {
        0: {'p0': 1.0, 'op0': '>', 'thr0': -np.inf, 'p1': 0.0, 'op1': '>', 'thr1': np.inf},
        1: {'p0': 1.0, 'op0': '>', 'thr0': 0.5, 'p1': 0.0, 'op1': '>', 'thr1': np.inf}},
    'false_negative_rate_parity, true_negative_rate': {
        0: {'p0': 0.0, 'op0': '>', 'thr0': -np.inf, 'p1': 1.0, 'op1': '>', 'thr1': 1.5},
        1: {'p0': 0.75, 'op0': '>', 'thr0': 0.5, 'p1': 0.25, 'op1': '>', 'thr1': np.inf}},
    'false_negative_rate_parity, bad_objective': (
        'For false_negative_rate_parity only the following objectives are supported'),
    'true_positive_rate_parity, accuracy_score': {
        0: {'p0': 0.0, 'op0': '>', 'thr0': 1.5, 'p1': 1.0, 'op1': '>', 'thr1': -np.inf},
        1: {'p0': 0.0, 'op0': '>', 'thr0': np.inf, 'p1': 1.0, 'op1': '>', 'thr1': 0.5}},
    'true_positive_rate_parity, balanced_accuracy_score': {
        0: {'p0': 0.0, 'op0': '>', 'thr0': np.inf, 'p1': 1.0, 'op1': '>', 'thr1': 1.5},
        1: {'p0': 0.25, 'op0': '>', 'thr0': np.inf, 'p1': 0.75, 'op1': '>', 'thr1': 0.5}},
    'true_positive_rate_parity, selection_rate': {
        0: {'p0': 0.0, 'op0': '>', 'thr0': 0.5, 'p1': 1.0, 'op1': '>', 'thr1': -np.inf},
        1: {'p0': 0.0, 'op0': '>', 'thr0': np.inf, 'p1': 1.0, 'op1': '>', 'thr1': -np.inf}},
    'true_positive_rate_parity, true_positive_rate': {
        0: {'p0': 0.0, 'op0': '>', 'thr0': np.inf, 'p1': 1.0, 'op1': '>', 'thr1': -np.inf},
        1: {'p0': 0.0, 'op0': '>', 'thr0': np.inf, 'p1': 1.0, 'op1': '>', 'thr1': -np.inf}},
    'true_positive_rate_parity, true_negative_rate': {
        0: {'p0': 1.0, 'op0': '>', 'thr0': np.inf, 'p1': 0.0, 'op1': '>', 'thr1': 1.5},
        1: {'p0': 1.0, 'op0': '>', 'thr0': np.inf, 'p1': 0.0, 'op1': '>', 'thr1': 0.5}},
    'true_positive_rate_parity, bad_objective': (
        'For true_positive_rate_parity only the following objectives are supported'),
    'true_negative_rate_parity, accuracy_score': {
        0: {'p0': 0.0, 'op0': '>', 'thr0': -np.inf, 'p1': 1.0, 'op1': '>', 'thr1': 1.5},
        1: {'p0': 0.0, 'op0': '>', 'thr0': -np.inf, 'p1': 1.0, 'op1': '>', 'thr1': 0.5}},
    'true_negative_rate_parity, balanced_accuracy_score': {
        0: {'p0': 0.0, 'op0': '>', 'thr0': -np.inf, 'p1': 1.0, 'op1': '>', 'thr1': 1.5},
        1: {'p0': 0.0, 'op0': '>', 'thr0': -np.inf, 'p1': 1.0, 'op1': '>', 'thr1': 0.5}},
    'true_negative_rate_parity, selection_rate': {
        0: {'p0': 1.0, 'op0': '>', 'thr0': -np.inf, 'p1': 0.0, 'op1': '>', 'thr1': 1.5},
        1: {'p0': 1.0, 'op0': '>', 'thr0': -np.inf, 'p1': 0.0, 'op1': '>', 'thr1': 0.5}},
    'true_negative_rate_parity, true_positive_rate': {
        0: {'p0': 1.0, 'op0': '>', 'thr0': -np.inf, 'p1': 0.0, 'op1': '>', 'thr1': 1.5},
        1: {'p0': 1.0, 'op0': '>', 'thr0': -np.inf, 'p1': 0.0, 'op1': '>', 'thr1': 0.5}},
    'true_negative_rate_parity, true_negative_rate': {
        0: {'p0': 0.0, 'op0': '>', 'thr0': 0.5, 'p1': 1.0, 'op1': '>', 'thr1': 1.5},
        1: {'p0': 0.0, 'op0': '>', 'thr0': -np.inf, 'p1': 1.0, 'op1': '>', 'thr1': 0.5}},
    'true_negative_rate_parity, bad_objective': (
        'For true_negative_rate_parity only the following objectives are supported'),
    'equalized_odds, accuracy_score': {
        0: {'p_ignore': 0.0, 'prediction_constant': 0.0,
            'p0': 1.0, 'op0': '>', 'thr0': 1.5, 'p1': 0.0, 'op1': '>', 'thr1': -np.inf},
        1: {'p_ignore': 0.25, 'prediction_constant': 0.0,
            'p0': 1.0, 'op0': '>', 'thr0': 0.5, 'p1': 0.0, 'op1': '>', 'thr1': -np.inf}},
    'equalized_odds, balanced_accuracy_score': {
        0: {'p_ignore': 0.0, 'prediction_constant': 0.0,
            'p0': 1.0, 'op0': '>', 'thr0': 1.5, 'p1': 0.0, 'op1': '>', 'thr1': -np.inf},
        1: {'p_ignore': 0.25, 'prediction_constant': 0.0,
            'p0': 1.0, 'op0': '>', 'thr0': 0.5, 'p1': 0.0, 'op1': '>', 'thr1': -np.inf}},
    'equalized_odds, selection_rate': (
        'For equalized_odds only the following objectives are supported'),
    'equalized_odds, true_positive_rate': (
        'For equalized_odds only the following objectives are supported'),
    'equalized_odds, true_negative_rate': (
        'For equalized_odds only the following objectives are supported'),
    'equalized_odds, bad_objective': (
        'For equalized_odds only the following objectives are supported'),
    'bad_constraints, accuracy_score': (
        'Currently only the following constraints are supported'),
    'bad_constraints, balanced_accuracy_score': (
        'Currently only the following constraints are supported'),
    'bad_constraints, selection_rate': (
        'Currently only the following constraints are supported'),
    'bad_constraints, true_positive_rate': (
        'Currently only the following constraints are supported'),
    'bad_constraints, true_negative_rate': (
        'Currently only the following constraints are supported'),
    'bad_constraints, bad_objective': (
        'Currently only the following constraints are supported')}

PREC = 1e-6


@pytest.mark.parametrize("constraints", constraints_list)
@pytest.mark.parametrize("objective", objectives_list)
def test_constraints_objective_pairs(constraints, objective):
    X = pd.Series(
        [0, 1, 2, 3, 4, 0, 1, 2, 3]).to_frame()
    sf = pd.Series(
        [0, 0, 0, 0, 0, 1, 1, 1, 1])
    y = pd.Series(
        [1, 0, 1, 1, 1, 0, 1, 1, 1])
    thr_optimizer = ThresholdOptimizer(
        estimator=PassThroughPredictor(),
        constraints=constraints,
        objective=objective,
        grid_size=20,
        predict_method='predict')
    expected = results[constraints+", "+objective]
    if type(expected) is str:
        with pytest.raises(ValueError) as error_info:
            thr_optimizer.fit(X, y, sensitive_features=sf)
        assert str(error_info.value).startswith(expected)
    else:
        thr_optimizer.fit(X, y, sensitive_features=sf)
        res = thr_optimizer.interpolated_thresholder_.interpolation_dict
        for key in [0, 1]:
            assert res[key]['p0'] == pytest.approx(expected[key]['p0'], PREC)
            assert res[key]['operation0']._operator == expected[key]['op0']
            assert res[key]['operation0']._threshold == pytest.approx(expected[key]['thr0'], PREC)
            assert res[key]['p1'] == pytest.approx(expected[key]['p1'], PREC)
            assert res[key]['operation1']._operator == expected[key]['op1']
            assert res[key]['operation1']._threshold == pytest.approx(expected[key]['thr1'], PREC)
            if 'p_ignore' in expected[key]:
                assert res[key]['p_ignore'] == pytest.approx(expected[key]['p_ignore'], PREC)
                assert res[key]['prediction_constant'] == \
                    pytest.approx(expected[key]['prediction_constant'], PREC)
            else:
                assert 'p_ignore' not in res[key]


@pytest.mark.parametrize(
    "predict_method",
    ["predict", "decision_function", "predict_proba", "auto"]
)
def test_predict_method(predict_method):

    class Dummy(BaseEstimator, ClassifierMixin):
        def fit(self, X, y):
            return self

        def predict(self, X):
            raise Exception("predict")

        def predict_proba(self, X):
            raise Exception("predict_proba")

        def decision_function(self, X):
            raise Exception("decision_function")

    X, y = make_classification()
    sensitive_feature = np.random.randint(0, 2, len(y))
    clf = ThresholdOptimizer(estimator=Dummy(), predict_method=predict_method)
    exception = "predict_proba" if predict_method == "auto" else predict_method
    with pytest.raises(Exception, match=exception):
        clf.fit(X, y, sensitive_features=sensitive_feature)<|MERGE_RESOLUTION|>--- conflicted
+++ resolved
@@ -7,17 +7,10 @@
 from copy import deepcopy
 import numpy as np
 import pytest
-<<<<<<< HEAD
-from fairlearn.utils._input_validation import \
-    (_MESSAGE_Y_NONE,
-     _MESSAGE_SENSITIVE_FEATURES_NONE,
-     _LABELS_NOT_0_1_ERROR_MESSAGE)
-=======
 from fairlearn.utils._input_validation import (
     _MESSAGE_Y_NONE,
     _MESSAGE_SENSITIVE_FEATURES_NONE,
     _LABELS_NOT_0_1_ERROR_MESSAGE)
->>>>>>> 378f1e69
 from fairlearn.postprocessing import ThresholdOptimizer
 from fairlearn.postprocessing._threshold_optimizer import (
     NOT_SUPPORTED_CONSTRAINTS_ERROR_MESSAGE,
