--- conflicted
+++ resolved
@@ -60,16 +60,11 @@
 
 def test_constraints_not_supported():
     with pytest.raises(ValueError, match=NOT_SUPPORTED_CONSTRAINTS_ERROR_MESSAGE):
-<<<<<<< HEAD
         ThresholdOptimizer(unconstrained_predictor=ExamplePredictor(scores_ex),
-                           constraints="UnsupportedConstraints")
-=======
-        ThresholdOptimizer(unconstrained_predictor=ExamplePredictor(),
                            constraints="UnsupportedConstraints").fit(
                                X_ex, labels_ex,
                                sensitive_features=sensitive_features_ex1
                            )
->>>>>>> 79b3d419
 
 
 @pytest.mark.parametrize("X", [None, X_ex])
