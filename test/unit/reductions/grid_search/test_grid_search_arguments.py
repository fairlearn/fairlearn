# Copyright (c) Microsoft Corporation. All rights reserved.
# Licensed under the MIT License.

import logging
import numpy as np
import pandas as pd
import pytest
from sklearn.linear_model import LogisticRegression, LinearRegression


from sklearn.exceptions import NotFittedError
from fairlearn._input_validation import \
    (_MESSAGE_Y_NONE,
     _LABELS_NOT_0_1_ERROR_MESSAGE)
from fairlearn.reductions import GridSearch, DemographicParity, EqualizedOdds, GroupLossMoment, \
    ZeroOneLoss
from fairlearn.reductions._grid_search._grid_generator import GRID_DIMENSION_WARN_THRESHOLD, \
    GRID_DIMENSION_WARN_TEMPLATE, GRID_SIZE_WARN_TEMPLATE

from test.unit.fixes import get_sklearn_expected_1d_message
from test.unit.input_convertors import conversions_for_1d, ensure_ndarray, ensure_dataframe
from test.unit.reductions.conftest import is_invalid_transformation
from test.unit.reductions.grid_search.utilities import assert_n_grid_search_results, _quick_data

# ==============================================================

# List the different datatypes which need to succeed for
# all GridSearch calls
candidate_X_transforms = [ensure_ndarray, ensure_dataframe]
candidate_Y_transforms = conversions_for_1d
candidate_A_transforms = conversions_for_1d

# ==============================================================

not_fitted_error_msg = "This {} instance is not fitted yet. Call 'fit' with " \
    "appropriate arguments before using this estimator."


# Base class for tests
# Tests which must be passed by all calls to the GridSearch
# go here
class ArgumentTests:
    @pytest.mark.parametrize("transformA", candidate_A_transforms)
    @pytest.mark.parametrize("transformY", candidate_Y_transforms)
    @pytest.mark.parametrize("transformX", candidate_X_transforms)
    @pytest.mark.parametrize("A_two_dim", [False, True])
    @pytest.mark.uncollect_if(func=is_invalid_transformation)
    def test_valid_inputs(self, transformX, transformY, transformA, A_two_dim):
        gs = GridSearch(self.estimator, self.disparity_criterion, grid_size=2)
        X, Y, A = _quick_data(A_two_dim)
        gs.fit(transformX(X),
               transformY(Y),
               sensitive_features=transformA(A))
        assert_n_grid_search_results(2, gs)

    # ----------------------------

    @pytest.mark.parametrize("transformA", candidate_A_transforms)
    @pytest.mark.parametrize("transformY", candidate_Y_transforms)
    @pytest.mark.parametrize("A_two_dim", [False, True])
    @pytest.mark.uncollect_if(func=is_invalid_transformation)
    def test_X_is_None(self, transformY, transformA, A_two_dim):
        gs = GridSearch(self.estimator, self.disparity_criterion, grid_size=3)
        _, Y, A = _quick_data(A_two_dim)

        with pytest.raises(ValueError) as execInfo:
            gs.fit(None,
                   transformY(Y),
                   sensitive_features=transformA(A))

        assert "Expected 2D array, got scalar array instead" in execInfo.value.args[0]

    @pytest.mark.parametrize("transformA", candidate_A_transforms)
    @pytest.mark.parametrize("transformX", candidate_X_transforms)
    @pytest.mark.parametrize("A_two_dim", [False, True])
    @pytest.mark.uncollect_if(func=is_invalid_transformation)
    def test_Y_is_None(self, transformX, transformA, A_two_dim):
        gs = GridSearch(self.estimator, self.disparity_criterion)
        X, _, A = _quick_data()

        with pytest.raises(ValueError) as execInfo:
            gs.fit(transformX(X),
                   None,
                   sensitive_features=transformA(A))

        assert _MESSAGE_Y_NONE == execInfo.value.args[0]

    # ----------------------------

    @pytest.mark.parametrize("transformA", candidate_A_transforms)
    @pytest.mark.parametrize("transformY", candidate_Y_transforms)
    @pytest.mark.parametrize("transformX", candidate_X_transforms)
    @pytest.mark.parametrize("A_two_dim", [False, True])
    @pytest.mark.uncollect_if(func=is_invalid_transformation)
    def test_X_Y_different_rows(self, transformX, transformY, transformA, A_two_dim):
        gs = GridSearch(self.estimator, self.disparity_criterion)
        X, _, A = _quick_data()
        Y = np.random.randint(2, size=len(A)+1)

        with pytest.raises(ValueError) as execInfo:
            gs.fit(transformX(X),
                   transformY(Y),
                   sensitive_features=transformA(A))

        expected_exception_message = "Found input variables with inconsistent numbers of samples"
        assert expected_exception_message in execInfo.value.args[0]

    @pytest.mark.parametrize("transformA", candidate_A_transforms)
    @pytest.mark.parametrize("transformY", candidate_Y_transforms)
    @pytest.mark.parametrize("transformX", candidate_X_transforms)
    @pytest.mark.parametrize("A_two_dim", [False, True])
    @pytest.mark.uncollect_if(func=is_invalid_transformation)
    def test_X_A_different_rows(self, transformX, transformY, transformA, A_two_dim):
        gs = GridSearch(self.estimator, self.disparity_criterion)
        X, Y, _ = _quick_data(A_two_dim)
        A = np.random.randint(2, size=len(Y)+1)
        if A_two_dim:
            A = np.stack((A, A), -1)

        with pytest.raises(ValueError) as execInfo:
            gs.fit(transformX(X),
                   transformY(Y),
                   sensitive_features=transformA(A))

        expected_exception_message = "Found input variables with inconsistent numbers of samples"
        assert expected_exception_message in execInfo.value.args[0]

    # ----------------------------

    @pytest.mark.parametrize("transformA", candidate_A_transforms)
    @pytest.mark.parametrize("transformY", candidate_Y_transforms)
    @pytest.mark.parametrize("transformX", candidate_X_transforms)
    @pytest.mark.parametrize("A_two_dim", [False, True])
    @pytest.mark.uncollect_if(func=is_invalid_transformation)
    def test_many_sensitive_feature_groups_warning(self, transformX, transformY, transformA,
                                                   A_two_dim, caplog):
        # The purpose of this test case is to create enough groups to trigger certain expected
        # warnings. The scenario should still work and succeed.
        grid_size = 10
        gs = GridSearch(self.estimator, self.disparity_criterion, grid_size=grid_size)
        X, Y, A = _quick_data(A_two_dim)

        if A_two_dim:
            A[0][0] = 0
            A[0][1] = 0
            A[1][0] = 1
            A[1][1] = 1
            A[2][0] = 2
            A[2][1] = 2
            A[3][0] = 3
            A[3][1] = 3
            A[4][0] = 4
            A[4][1] = 4
            A[5][0] = 5
            A[5][1] = 5
        else:
            A[0] = 0
            A[1] = 1
            A[2] = 2
            A[3] = 3
            A[4] = 4
            A[5] = 5

        caplog.set_level(logging.WARNING)
        gs.fit(transformX(X),
               transformY(Y),
               sensitive_features=transformA(A))

        log_records = caplog.get_records('call')
        dimension_log_record = log_records[0]
        size_log_record = log_records[1]
        if isinstance(self.disparity_criterion, EqualizedOdds):
            # not every label occurs with every group
            grid_dimensions = 10
        else:
            # 6 groups total, but one is not part of the basis, so 5 dimensions
            grid_dimensions = 5

        # expect both the dimension warning and the grid size warning
        assert len(log_records) == 2
        assert GRID_DIMENSION_WARN_TEMPLATE \
            .format(grid_dimensions, GRID_DIMENSION_WARN_THRESHOLD) \
            in dimension_log_record.msg.format(*dimension_log_record.args)
        assert GRID_SIZE_WARN_TEMPLATE.format(grid_size, 2**grid_dimensions) \
            in size_log_record.msg.format(*size_log_record.args)

    @pytest.mark.parametrize("transformA", candidate_A_transforms)
    @pytest.mark.parametrize("transformY", candidate_Y_transforms)
    @pytest.mark.parametrize("transformX", candidate_X_transforms)
    @pytest.mark.parametrize("A_two_dim", [False, True])
    @pytest.mark.parametrize("n_groups", [2, 3, 4, 5])
    @pytest.mark.uncollect_if(func=is_invalid_transformation)
    def test_grid_size_warning_up_to_5_sensitive_feature_group(self, transformX, transformY,
                                                               transformA, A_two_dim, n_groups,
                                                               caplog):
        if isinstance(self.disparity_criterion, EqualizedOdds):
            pytest.skip('With EqualizedOdds there would be multiple warnings due to higher grid '
                        'dimensionality.')

        grid_size = 10
        gs = GridSearch(self.estimator, self.disparity_criterion, grid_size=grid_size)
        X, Y, A = _quick_data(A_two_dim, n_groups=n_groups)

        caplog.set_level(logging.WARNING)
        gs.fit(transformX(X),
               transformY(Y),
               sensitive_features=transformA(A))

        # don't expect the dimension warning;
        # but expect the grid size warning for large numbers of groups
        log_records = caplog.get_records('call')

        # 6 groups total, but one is not part of the basis, so 5 dimensions
        grid_dimensions = n_groups - 1

        if 2**(n_groups-1) > grid_size:
            assert len(log_records) == 1
            size_log_record = log_records[0]
            assert GRID_SIZE_WARN_TEMPLATE.format(grid_size, 2**grid_dimensions) \
                in size_log_record.msg.format(*size_log_record.args)
        else:
            assert len(log_records) == 0

    # ----------------------------

    @pytest.mark.parametrize("transformA", candidate_A_transforms)
    @pytest.mark.parametrize("transformX", candidate_X_transforms)
    @pytest.mark.parametrize("A_two_dim", [False, True])
    @pytest.mark.uncollect_if(func=is_invalid_transformation)
    def test_Y_df_bad_columns(self, transformX, transformA, A_two_dim):
        gs = GridSearch(self.estimator, self.disparity_criterion)
        X, Y, A = _quick_data(A_two_dim)

        Y_two_col_df = pd.DataFrame({"a": Y, "b": Y})
        with pytest.raises(ValueError) as execInfo:
            gs.fit(transformX(X),
                   Y_two_col_df,
                   sensitive_features=transformA(A))
        assert get_sklearn_expected_1d_message() in execInfo.value.args[0]

    @pytest.mark.parametrize("transformA", candidate_A_transforms)
    @pytest.mark.parametrize("transformX", candidate_X_transforms)
    @pytest.mark.parametrize("A_two_dim", [False, True])
    @pytest.mark.uncollect_if(func=is_invalid_transformation)
    def test_Y_ndarray_bad_columns(self, transformX, transformA, A_two_dim):
        gs = GridSearch(self.estimator, self.disparity_criterion)
        X, Y, A = _quick_data(A_two_dim)

        Y_two_col_ndarray = np.stack((Y, Y), -1)
        with pytest.raises(ValueError) as execInfo:
            gs.fit(transformX(X),
                   Y_two_col_ndarray,
                   sensitive_features=transformA(A))
        assert get_sklearn_expected_1d_message() in execInfo.value.args[0]

    # ----------------------------

    def test_no_predict_before_fit(self):
        gs = GridSearch(self.estimator, self.disparity_criterion)
        X, _, _ = _quick_data()

        with pytest.raises(NotFittedError) as execInfo:
            gs.predict(X)

        assert not_fitted_error_msg.format(GridSearch.__name__) == execInfo.value.args[0]

    def test_no_predict_proba_before_fit(self):
        gs = GridSearch(self.estimator, self.disparity_criterion)
        X, _, _ = _quick_data()

        with pytest.raises(NotFittedError) as execInfo:
            gs.predict_proba(X)

        assert not_fitted_error_msg.format(GridSearch.__name__) == execInfo.value.args[0]


# Tests specific to Classification
class ConditionalOpportunityTests(ArgumentTests):
    @pytest.mark.parametrize("transformA", candidate_A_transforms)
    @pytest.mark.parametrize("transformY", candidate_Y_transforms)
    @pytest.mark.parametrize("transformX", candidate_X_transforms)
    @pytest.mark.parametrize("A_two_dim", [False, True])
    @pytest.mark.uncollect_if(func=is_invalid_transformation)
    def test_Y_ternary(self, transformX, transformY, transformA, A_two_dim):
        gs = GridSearch(self.estimator, self.disparity_criterion)
        X, Y, A = _quick_data(A_two_dim)
        Y[0] = 0
        Y[1] = 1
        Y[2] = 2

        with pytest.raises(ValueError) as execInfo:
            gs.fit(transformX(X),
                   transformY(Y),
                   sensitive_features=transformA(A))

        assert _LABELS_NOT_0_1_ERROR_MESSAGE == execInfo.value.args[0]

    @pytest.mark.parametrize("transformA", candidate_A_transforms)
    @pytest.mark.parametrize("transformY", candidate_Y_transforms)
    @pytest.mark.parametrize("transformX", candidate_X_transforms)
    @pytest.mark.parametrize("A_two_dim", [False, True])
    @pytest.mark.uncollect_if(func=is_invalid_transformation)
    def test_Y_not_0_1(self, transformX, transformY, transformA, A_two_dim):
        gs = GridSearch(self.estimator, self.disparity_criterion)
        X, Y, A = _quick_data(A_two_dim)
        Y = Y + 1

        with pytest.raises(ValueError) as execInfo:
            gs.fit(transformX(X),
                   transformY(Y),
                   sensitive_features=transformA(A))

        assert _LABELS_NOT_0_1_ERROR_MESSAGE == execInfo.value.args[0]


# Set up DemographicParity
class TestDemographicParity(ConditionalOpportunityTests):
    def setup_method(self, method):
        self.estimator = LogisticRegression(solver='liblinear')
        self.disparity_criterion = DemographicParity()


# Test EqualizedOdds
class TestEqualizedOdds(ConditionalOpportunityTests):
    def setup_method(self, method):
        self.estimator = LogisticRegression(solver='liblinear')
        self.disparity_criterion = EqualizedOdds()


# Tests specific to BoundedGroupLoss
class TestBoundedGroupLoss(ArgumentTests):
    def setup_method(self, method):
        self.estimator = LinearRegression()
<<<<<<< HEAD
        self.disparity_criterion = GroupLossMoment(ZeroOneLoss())

    # @pytest.mark.parametrize("transformA", candidate_A_transforms)
    # @pytest.mark.parametrize("transformY", candidate_Y_transforms)
    # @pytest.mark.parametrize("transformX", candidate_X_transforms)
    @pytest.mark.parametrize("A_two_dim", [False, True])
    def test_eps(self, A_two_dim):
        X, Y, A = _quick_data(A_two_dim)
        eps = 0.01
        self.estimator = LinearRegression()
        self.disparity_criterion = GroupLossMoment(ZeroOneLoss(), eps)
        self.disparity_criterion.load_data(X, Y)
        bnd = self.disparity_criterion.bound()
        loss_eps = self.disparity_criterion.gamma(self.estimator) - bnd
        loss = self.disparity_criterion.gamma(self.estimator)
        #assert (np.isclose(loss - loss_eps, eps))
        assert(loss != 0)
        assert(bnd.shape == loss.shape)
=======
        eps = 0.01
        self.disparity_criterion = GroupLossMoment(ZeroOneLoss(), upper_bound=eps)
>>>>>>> 4382a121
<|MERGE_RESOLUTION|>--- conflicted
+++ resolved
@@ -331,26 +331,5 @@
 class TestBoundedGroupLoss(ArgumentTests):
     def setup_method(self, method):
         self.estimator = LinearRegression()
-<<<<<<< HEAD
-        self.disparity_criterion = GroupLossMoment(ZeroOneLoss())
-
-    # @pytest.mark.parametrize("transformA", candidate_A_transforms)
-    # @pytest.mark.parametrize("transformY", candidate_Y_transforms)
-    # @pytest.mark.parametrize("transformX", candidate_X_transforms)
-    @pytest.mark.parametrize("A_two_dim", [False, True])
-    def test_eps(self, A_two_dim):
-        X, Y, A = _quick_data(A_two_dim)
         eps = 0.01
-        self.estimator = LinearRegression()
-        self.disparity_criterion = GroupLossMoment(ZeroOneLoss(), eps)
-        self.disparity_criterion.load_data(X, Y)
-        bnd = self.disparity_criterion.bound()
-        loss_eps = self.disparity_criterion.gamma(self.estimator) - bnd
-        loss = self.disparity_criterion.gamma(self.estimator)
-        #assert (np.isclose(loss - loss_eps, eps))
-        assert(loss != 0)
-        assert(bnd.shape == loss.shape)
-=======
-        eps = 0.01
-        self.disparity_criterion = GroupLossMoment(ZeroOneLoss(), upper_bound=eps)
->>>>>>> 4382a121
+        self.disparity_criterion = GroupLossMoment(ZeroOneLoss(), upper_bound=eps)