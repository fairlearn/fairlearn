--- conflicted
+++ resolved
@@ -220,13 +220,8 @@
 
     # Check the models are the same
     for i in range(3):
-<<<<<<< HEAD
         coef1 = grid_search1.predictors_[i].coef_
         coef2 = grid_search2.predictors_[i].coef_
-        assert np.array_equal(coef1, coef2)
-=======
-        coef1 = grid_search1._predictors[i].coef_
-        coef2 = grid_search2._predictors[i].coef_
         assert np.array_equal(coef1, coef2)
 
 
@@ -262,5 +257,4 @@
     test_X = pd.DataFrame(test_X_dict)
     for p in grid_search._predictors:
         assert isinstance(p, DummyClassifier)
-        assert np.array_equal(p.predict(test_X), [y_val, y_val])
->>>>>>> 681a7cdf
+        assert np.array_equal(p.predict(test_X), [y_val, y_val])