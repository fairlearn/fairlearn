--- conflicted
+++ resolved
@@ -118,12 +118,8 @@
     assert (args[0] == X).all().all()
     assert (args[1] == redY).all()
     assert (kwargs['sample_weight'] == redW).all()
-<<<<<<< HEAD
     assert lagrangian.n_oracle_calls_ == 1
     assert len(lagrangian.oracle_execution_times_) == 1
-=======
-    assert lagrangian.n_oracle_calls == 1
-    assert len(lagrangian.oracle_execution_times) == 1
 
 
 @pytest.mark.parametrize("Constraints", [DemographicParity, EqualizedOdds])
@@ -160,8 +156,7 @@
     result_estimator = lagrangian._call_oracle(lambda_vec)
     assert isinstance(result_estimator, DummyClassifier)
     assert result_estimator.predict(test_X) == 1
-    assert lagrangian.n_oracle_calls_dummy_returned == 1
+    assert lagrangian.n_oracle_calls_dummy_returned_ == 1
 
     # Make sure the mocked estimator wasn't called
-    assert len(estimator.method_calls) == 0
->>>>>>> 681a7cdf
+    assert len(estimator.method_calls) == 0