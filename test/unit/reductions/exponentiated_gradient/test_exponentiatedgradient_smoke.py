# Copyright (c) Microsoft Corporation. All rights reserved.
# Licensed under the MIT License.

import numpy as np
import pandas as pd
import pytest
from sklearn.linear_model import LogisticRegression
from sklearn.dummy import DummyClassifier


from fairlearn.reductions import ExponentiatedGradient
from fairlearn.reductions._exponentiated_gradient._constants import _MIN_T
from fairlearn.reductions import DemographicParity, EqualizedOdds, ErrorRateRatio,\
    TruePositiveRateDifference, ErrorRate
from .simple_learners import LeastSquaresBinaryClassifierLearner
from .test_utilities import sensitive_features, X1, labels, _get_data


class TestExponentiatedGradientSmoke:
    def setup_method(self, method):
        self.X, self.y, self.A = _get_data(A_two_dim=False)
        self.flipped_y = pd.Series([int(not i) for i in labels])
        self.learner = LeastSquaresBinaryClassifierLearner()
        self._PRECISION = 1e-6

    smoke_test_data = [
        {"cons_class": DemographicParity, "eps": 0.100,
         "best_gap": 0.000000, "last_t": 5,
         "best_t": 5, "disp": 0.100000,
         "error": 0.250000, "n_oracle_calls": 32, "n_oracle_calls_dummy_returned": 0,
         "n_predictors": 3},
        {"cons_class": DemographicParity, "eps": 0.100,
         "best_gap": 0.000000, "last_t": 5,
         "best_t": 5, "disp": -0.020000,
         "error": 0.250000, "n_oracle_calls": 17, "n_oracle_calls_dummy_returned": 12,
         "n_predictors": 2, "ratio": 0.8},
        {"cons_class": DemographicParity, "eps": 0.050,
         "best_gap": 0.000000, "last_t": 5,
         "best_t": 5, "disp": 0.050000,
         "error": 0.266522, "n_oracle_calls": 23, "n_oracle_calls_dummy_returned": 0,
         "n_predictors": 6},
        {"cons_class": DemographicParity, "eps": 0.050,
         "best_gap": 0.000000, "last_t": 5,
         "best_t": 5, "disp": -0.020000,
         "error": 0.25, "n_oracle_calls": 17, "n_oracle_calls_dummy_returned": 12,
         "n_predictors": 2, "ratio": 0.8},
        {"cons_class": DemographicParity, "eps": 0.020,
         "best_gap": 0.000000, "last_t": 5,
         "best_t": 5, "disp": 0.020000,
         "error": 0.332261, "n_oracle_calls": 22, "n_oracle_calls_dummy_returned": 0,
         "n_predictors": 5},
        # ================================================
        {"cons_class": DemographicParity, "eps": 0.020,
         "best_gap": 0.000000, "last_t": 5,
         "best_t": 5, "disp": -0.020000,
         "error": 0.25, "n_oracle_calls": 17, "n_oracle_calls_dummy_returned": 12,
         "n_predictors": 2, "ratio": 0.8},
        {"cons_class": DemographicParity, "eps": 0.010,
         "best_gap": 0.000000, "last_t": 5,
         "best_t": 5, "disp": 0.010000,
         "error": 0.354174, "n_oracle_calls": 22, "n_oracle_calls_dummy_returned": 0,
         "n_predictors": 5},
        {"cons_class": DemographicParity, "eps": 0.010,
         "best_gap": 0.000000, "last_t": 5,
         "best_t": 5, "disp": -0.020000,
         "error": 0.25, "n_oracle_calls": 17, "n_oracle_calls_dummy_returned": 12,
         "n_predictors": 2, "ratio": 0.8},
        {"cons_class": DemographicParity, "eps": 0.005,
         "best_gap": 0.000000, "last_t": 5,
         "best_t": 5, "disp": 0.005000,
         "error": 0.365130, "n_oracle_calls": 22, "n_oracle_calls_dummy_returned": 0,
         "n_predictors": 5},
        {"cons_class": DemographicParity, "eps": 0.005,
         "best_gap": 0.000000, "last_t": 5,
         "best_t": 5, "disp": -0.020000,
         "error": 0.25, "n_oracle_calls": 17, "n_oracle_calls_dummy_returned": 12,
         "n_predictors": 2, "ratio": 0.8},
        # ================================================
        {"cons_class": EqualizedOdds, "eps": 0.100,
         "best_gap": 0.000000, "last_t": 5,
         "best_t": 5, "disp": 0.100000,
         "error": 0.309333, "n_oracle_calls": 21, "n_oracle_calls_dummy_returned": 0,
         "n_predictors": 4},
        {"cons_class": EqualizedOdds, "eps": 0.100,
         "best_gap": 0.000000, "last_t": 5,
         "best_t": 5, "disp": 0.100000,
         "error": 0.25, "n_oracle_calls": 22, "n_oracle_calls_dummy_returned": 12,
         "n_predictors": 4, "ratio": 0.8},
        {"cons_class": EqualizedOdds, "eps": 0.050,
         "best_gap": 0.000000, "last_t": 5,
         "best_t": 5, "disp": 0.050000,
         "error": 0.378827, "n_oracle_calls": 19, "n_oracle_calls_dummy_returned": 0,
         "n_predictors": 6},
        {"cons_class": EqualizedOdds, "eps": 0.050,
         "best_gap": 0.000000, "last_t": 5,
         "best_t": 5, "disp": 0.050000,
         "error": 0.277016, "n_oracle_calls": 22, "n_oracle_calls_dummy_returned": 12,
         "n_predictors": 4, "ratio": 0.8},
        {"cons_class": EqualizedOdds, "eps": 0.020,
         "best_gap": 0.000000, "last_t": 5,
         "best_t": 5, "disp": 0.020000,
         "error": 0.421531, "n_oracle_calls": 19, "n_oracle_calls_dummy_returned": 0,
         "n_predictors": 6},
        # ================================================
        {"cons_class": EqualizedOdds, "eps": 0.020,
         "best_gap": 0.000000, "last_t": 5,
         "best_t": 5, "disp": 0.020000,
         "error": 0.296612, "n_oracle_calls": 22, "n_oracle_calls_dummy_returned": 12,
         "n_predictors": 4, "ratio": 0.8},
        {"cons_class": EqualizedOdds, "eps": 0.010,
         "best_gap": 0.000000, "last_t": 5,
         "best_t": 5, "disp": 0.010000,
         "error": 0.435765, "n_oracle_calls": 19, "n_oracle_calls_dummy_returned": 0,
         "n_predictors": 6},
        {"cons_class": EqualizedOdds, "eps": 0.010,
         "best_gap": 0.000000, "last_t": 5,
         "best_t": 5, "disp": 0.010000,
         "error": 0.303145, "n_oracle_calls": 22, "n_oracle_calls_dummy_returned": 12,
         "n_predictors": 4, "ratio": 0.8},
        {"cons_class": EqualizedOdds, "eps": 0.005,
         "best_gap": 0.000000, "last_t": 5,
         "best_t": 5, "disp": 0.005000,
         "error": 0.442883, "n_oracle_calls": 19, "n_oracle_calls_dummy_returned": 0,
         "n_predictors": 6},
        {"cons_class": EqualizedOdds, "eps": 0.005,
         "best_gap": 0.000000, "last_t": 5,
         "best_t": 5, "disp": 0.005000,
         "error": 0.306411, "n_oracle_calls": 22, "n_oracle_calls_dummy_returned": 12,
         "n_predictors": 4, "ratio": 0.8},
        # ================================================
        {"cons_class": ErrorRateRatio, "eps": 0.1,
         "best_gap": 0.000000, "last_t": 5,
         "best_t": 5, "disp": 0.100000,
         "error": 0.25625, "n_oracle_calls": 17, "n_oracle_calls_dummy_returned": 0,
         "n_predictors": 3},
        {"cons_class": ErrorRateRatio, "eps": 0.1,
         "best_gap": 0.000000, "last_t": 5,
         "best_t": 5, "disp": 0.092857,
         "error": 0.25, "n_oracle_calls": 17, "n_oracle_calls_dummy_returned": 0,
         "n_predictors": 3, "ratio": 0.8},
        {"cons_class": ErrorRateRatio, "eps": 0.05,
         "best_gap": 0.000000, "last_t": 5,
         "best_t": 5, "disp": 0.049999,
         "error": 0.3, "n_oracle_calls": 17, "n_oracle_calls_dummy_returned": 0,
         "n_predictors": 3},
        {"cons_class": ErrorRateRatio, "eps": 0.05,
         "best_gap": 0.000000, "last_t": 5,
         "best_t": 5, "disp": 0.050000,
         "error": 0.253472, "n_oracle_calls": 26, "n_oracle_calls_dummy_returned": 0,
         "n_predictors": 6, "ratio": 0.8},
        {"cons_class": ErrorRateRatio, "eps": 0.02,
         "best_gap": 0.000000, "last_t": 5,
         "best_t": 5, "disp": 0.019999,
         "error": 0.326250, "n_oracle_calls": 17, "n_oracle_calls_dummy_returned": 0,
         "n_predictors": 3},
        # ================================================
        {"cons_class": ErrorRateRatio, "eps": 0.02,
         "best_gap": 0.000000, "last_t": 5,
         "best_t": 5, "disp": 0.020000,
         "error": 0.268055, "n_oracle_calls": 26, "n_oracle_calls_dummy_returned": 0,
         "n_predictors": 5, "ratio": 0.8},
        {"cons_class": ErrorRateRatio, "eps": 0.01,
         "best_gap": 0.000000, "last_t": 5,
         "best_t": 5, "disp": 0.010000,
         "error": 0.325555, "n_oracle_calls": 18, "n_oracle_calls_dummy_returned": 0,
         "n_predictors": 4},
        {"cons_class": ErrorRateRatio, "eps": 0.01,
         "best_gap": 0.000000, "last_t": 5,
         "best_t": 5, "disp": 0.010000,
         "error": 0.272916, "n_oracle_calls": 26, "n_oracle_calls_dummy_returned": 0,
         "n_predictors": 5, "ratio": 0.8},
        {"cons_class": ErrorRateRatio, "eps": 0.005,
         "best_gap": 0.000000, "last_t": 5,
         "best_t": 5, "disp": 0.005000,
         "error": 0.329444, "n_oracle_calls": 19, "n_oracle_calls_dummy_returned": 0,
         "n_predictors": 5},
        {"cons_class": ErrorRateRatio, "eps": 0.005,
         "best_gap": 0.000000, "last_t": 5,
         "best_t": 5, "disp": 0.005000,
         "error": 0.275347, "n_oracle_calls": 26, "n_oracle_calls_dummy_returned": 0,
         "n_predictors": 5, "ratio": 0.8},
        # ================================================
        {"cons_class": TruePositiveRateDifference, "eps": 0.005,
         "best_gap": 0.0, "last_t": 5,
         "best_t": 5, "disp": 0.005000,
         "error": 0.25, "n_oracle_calls": 16, "n_oracle_calls_dummy_returned": 0,
         "n_predictors": 2}
    ]
    smoke_test_data_flipped = [
        {"cons_class": TruePositiveRateDifference, "eps": 0.005,
         "best_gap": 0.0, "last_t": 5,
         "best_t": 5, "disp": 0.005000,
         "error": 0.427133, "n_oracle_calls": 17, "n_oracle_calls_dummy_returned": 0,
         "n_predictors": 3},
        {"cons_class": EqualizedOdds, "eps": 0.005,
         "best_gap": 0.000000, "last_t": 5,
         "best_t": 5, "disp": 0.005000,
         "error": 0.442883, "n_oracle_calls": 19, "n_oracle_calls_dummy_returned": 0,
         "n_predictors": 6}
    ]

    def run_smoke_test(self, data, flipped=False):
        if flipped:
            y = self.flipped_y
        else:
            y = self.y

        ratio = 1.0
        if "ratio" in data.keys():
            ratio = data["ratio"]
<<<<<<< HEAD

        eps = 0.01
        if "eps" in data.keys():
            eps = data["eps"]

        expgrad = ExponentiatedGradient(self.learner, constraints=data["cons_class"](ratio_bound_slack=eps,
                                                                                     ratio_bound=ratio), eps=eps)
=======
        expgrad = ExponentiatedGradient(self.learner, constraints=data["cons_class"](ratio=ratio),
                                        eps=data["eps"])
>>>>>>> 49507f1b
        expgrad.fit(self.X, y, sensitive_features=self.A)

        def Q(X): return expgrad._pmf_predict(X)[:, 1]
        n_predictors = len(expgrad._predictors)

<<<<<<< HEAD
        # disparity_moment = data["cons_class"](ratio=ratio)
        disparity_moment = data["cons_class"](ratio_bound_slack=eps, ratio_bound=ratio)
=======
        disparity_moment = data["cons_class"](ratio=ratio)
>>>>>>> 49507f1b
        disparity_moment.load_data(self.X, y,
                                   sensitive_features=self.A)
        error = ErrorRate()
        error.load_data(self.X, y, sensitive_features=self.A)
        disparity = disparity_moment.gamma(Q).max()
        error = error.gamma(Q)[0]

        assert expgrad._best_gap == pytest.approx(data["best_gap"], abs=self._PRECISION)
        assert expgrad._last_t == data["last_t"]
        assert expgrad._best_t == data["best_t"]
        assert expgrad._last_t >= _MIN_T
        assert disparity == pytest.approx(data["disp"], abs=self._PRECISION)
        assert error == pytest.approx(data["error"], abs=self._PRECISION)
        assert expgrad._n_oracle_calls == data["n_oracle_calls"]
        assert expgrad._n_oracle_calls_dummy_returned == data["n_oracle_calls_dummy_returned"]
        assert n_predictors == data["n_predictors"]
        assert len(expgrad._oracle_execution_times) == expgrad._n_oracle_calls

    @pytest.mark.parametrize("testdata", smoke_test_data)
    def test_smoke(self, testdata):
        self.run_smoke_test(testdata)

    @pytest.mark.parametrize("testdata", smoke_test_data_flipped)
    def test_smoke_flipped(self, testdata):
        self.run_smoke_test(testdata, flipped=True)

    @pytest.mark.parametrize("Constraints", [TruePositiveRateDifference, DemographicParity])
    def test_simple_fit_predict(self, Constraints):
        estimator = LeastSquaresBinaryClassifierLearner()
<<<<<<< HEAD
        expgrad = ExponentiatedGradient(estimator, Constraints(difference_bound=0.01)) # added diff bound; o.w. test fails without bound specified
=======
        expgrad = ExponentiatedGradient(estimator, Constraints())
>>>>>>> 49507f1b
        expgrad.fit(pd.DataFrame(X1), pd.Series(labels),
                    sensitive_features=pd.Series(sensitive_features))
        expgrad.predict(pd.DataFrame(X1))

    def test_single_y_value(self):
        # Setup with data designed to result in "all single class"
        # at some point in the grid
        X_dict = {
            "c": [10, 50, 10]
        }
        X = pd.DataFrame(X_dict)

        y = [1, 1, 1]
        A = ['a', 'b', 'b']

        estimator = LogisticRegression(solver='liblinear',
                                       fit_intercept=True,
                                       random_state=97)
<<<<<<< HEAD
        expgrad = ExponentiatedGradient(estimator, DemographicParity(difference_bound=0.01)) # added diff bound; o.w. test fails without bound specified
=======
        expgrad = ExponentiatedGradient(estimator, DemographicParity())
>>>>>>> 49507f1b

        # Following line should not throw an exception
        expgrad.fit(X, y, sensitive_features=A)

        # Check the predictors for a ConstantPredictor
        test_X_dict = {"c": [1, 2, 3, 4, 5, 6]}
        test_X = pd.DataFrame(test_X_dict)
        assert expgrad._n_oracle_calls_dummy_returned > 0
        assert len(expgrad._oracle_execution_times) == expgrad._n_oracle_calls
        for p in expgrad._predictors:
            assert isinstance(p, DummyClassifier)
            assert np.array_equal(p.predict(test_X), [1, 1, 1, 1, 1, 1])<|MERGE_RESOLUTION|>--- conflicted
+++ resolved
@@ -208,7 +208,6 @@
         ratio = 1.0
         if "ratio" in data.keys():
             ratio = data["ratio"]
-<<<<<<< HEAD
 
         eps = 0.01
         if "eps" in data.keys():
@@ -216,21 +215,14 @@
 
         expgrad = ExponentiatedGradient(self.learner, constraints=data["cons_class"](ratio_bound_slack=eps,
                                                                                      ratio_bound=ratio), eps=eps)
-=======
-        expgrad = ExponentiatedGradient(self.learner, constraints=data["cons_class"](ratio=ratio),
-                                        eps=data["eps"])
->>>>>>> 49507f1b
         expgrad.fit(self.X, y, sensitive_features=self.A)
 
         def Q(X): return expgrad._pmf_predict(X)[:, 1]
         n_predictors = len(expgrad._predictors)
 
-<<<<<<< HEAD
         # disparity_moment = data["cons_class"](ratio=ratio)
         disparity_moment = data["cons_class"](ratio_bound_slack=eps, ratio_bound=ratio)
-=======
-        disparity_moment = data["cons_class"](ratio=ratio)
->>>>>>> 49507f1b
+
         disparity_moment.load_data(self.X, y,
                                    sensitive_features=self.A)
         error = ErrorRate()
@@ -260,11 +252,8 @@
     @pytest.mark.parametrize("Constraints", [TruePositiveRateDifference, DemographicParity])
     def test_simple_fit_predict(self, Constraints):
         estimator = LeastSquaresBinaryClassifierLearner()
-<<<<<<< HEAD
+
         expgrad = ExponentiatedGradient(estimator, Constraints(difference_bound=0.01)) # added diff bound; o.w. test fails without bound specified
-=======
-        expgrad = ExponentiatedGradient(estimator, Constraints())
->>>>>>> 49507f1b
         expgrad.fit(pd.DataFrame(X1), pd.Series(labels),
                     sensitive_features=pd.Series(sensitive_features))
         expgrad.predict(pd.DataFrame(X1))
@@ -283,11 +272,7 @@
         estimator = LogisticRegression(solver='liblinear',
                                        fit_intercept=True,
                                        random_state=97)
-<<<<<<< HEAD
         expgrad = ExponentiatedGradient(estimator, DemographicParity(difference_bound=0.01)) # added diff bound; o.w. test fails without bound specified
-=======
-        expgrad = ExponentiatedGradient(estimator, DemographicParity())
->>>>>>> 49507f1b
 
         # Following line should not throw an exception
         expgrad.fit(X, y, sensitive_features=A)
