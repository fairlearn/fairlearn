# Copyright (c) Microsoft Corporation. All rights reserved.
# Licensed under the MIT License.

import numpy as np
import pandas as pd
import pytest
from sklearn.linear_model import LogisticRegression
from sklearn.dummy import DummyClassifier


from fairlearn.reductions import ExponentiatedGradient
<<<<<<< HEAD
from fairlearn.reductions._exponentiated_gradient._constants import _MIN_T
=======
from fairlearn.reductions._exponentiated_gradient._constants import _MIN_ITER
>>>>>>> 4382a121
from fairlearn.reductions import DemographicParity, EqualizedOdds, ErrorRateRatio,\
    TruePositiveRateDifference, ErrorRate
from .simple_learners import LeastSquaresBinaryClassifierLearner
from .test_utilities import sensitive_features, X1, labels, _get_data


class TestExponentiatedGradientSmoke:
    def setup_method(self, method):
        self.X, self.y, self.A = _get_data(A_two_dim=False)
        self.flipped_y = pd.Series([int(not i) for i in labels])
        self.learner = LeastSquaresBinaryClassifierLearner()
        self._PRECISION = 1e-6

    smoke_test_data = [
        {"cons_class": DemographicParity, "eps": 0.100,
         "best_gap": 0.000000, "last_iter": 5,
         "best_iter": 5, "disp": 0.100000,
         "error": 0.250000, "n_oracle_calls": 32, "n_oracle_calls_dummy_returned": 0,
         "n_predictors": 3},
        {"cons_class": DemographicParity, "eps": 0.100,
         "best_gap": 0.000000, "last_iter": 5,
         "best_iter": 5, "disp": -0.020000,
         "error": 0.250000, "n_oracle_calls": 17, "n_oracle_calls_dummy_returned": 12,
         "n_predictors": 2, "ratio": 0.8},
        {"cons_class": DemographicParity, "eps": 0.050,
         "best_gap": 0.000000, "last_iter": 5,
         "best_iter": 5, "disp": 0.050000,
         "error": 0.266522, "n_oracle_calls": 23, "n_oracle_calls_dummy_returned": 0,
         "n_predictors": 6},
        {"cons_class": DemographicParity, "eps": 0.050,
         "best_gap": 0.000000, "last_iter": 5,
         "best_iter": 5, "disp": -0.020000,
         "error": 0.25, "n_oracle_calls": 17, "n_oracle_calls_dummy_returned": 12,
         "n_predictors": 2, "ratio": 0.8},
        {"cons_class": DemographicParity, "eps": 0.020,
         "best_gap": 0.000000, "last_iter": 5,
         "best_iter": 5, "disp": 0.020000,
         "error": 0.332261, "n_oracle_calls": 22, "n_oracle_calls_dummy_returned": 0,
         "n_predictors": 5},
        # ================================================
        {"cons_class": DemographicParity, "eps": 0.020,
         "best_gap": 0.000000, "last_iter": 5,
         "best_iter": 5, "disp": -0.020000,
         "error": 0.25, "n_oracle_calls": 17, "n_oracle_calls_dummy_returned": 12,
         "n_predictors": 2, "ratio": 0.8},
        {"cons_class": DemographicParity, "eps": 0.010,
         "best_gap": 0.000000, "last_iter": 5,
         "best_iter": 5, "disp": 0.010000,
         "error": 0.354174, "n_oracle_calls": 22, "n_oracle_calls_dummy_returned": 0,
         "n_predictors": 5},
        {"cons_class": DemographicParity, "eps": 0.010,
         "best_gap": 0.000000, "last_iter": 5,
         "best_iter": 5, "disp": -0.020000,
         "error": 0.25, "n_oracle_calls": 17, "n_oracle_calls_dummy_returned": 12,
         "n_predictors": 2, "ratio": 0.8},
        {"cons_class": DemographicParity, "eps": 0.005,
         "best_gap": 0.000000, "last_iter": 5,
         "best_iter": 5, "disp": 0.005000,
         "error": 0.365130, "n_oracle_calls": 22, "n_oracle_calls_dummy_returned": 0,
         "n_predictors": 5},
        {"cons_class": DemographicParity, "eps": 0.005,
         "best_gap": 0.000000, "last_iter": 5,
         "best_iter": 5, "disp": -0.020000,
         "error": 0.25, "n_oracle_calls": 17, "n_oracle_calls_dummy_returned": 12,
         "n_predictors": 2, "ratio": 0.8},
        # ================================================
        {"cons_class": EqualizedOdds, "eps": 0.100,
         "best_gap": 0.000000, "last_iter": 5,
         "best_iter": 5, "disp": 0.100000,
         "error": 0.309333, "n_oracle_calls": 21, "n_oracle_calls_dummy_returned": 0,
         "n_predictors": 4},
        {"cons_class": EqualizedOdds, "eps": 0.100,
         "best_gap": 0.000000, "last_iter": 5,
         "best_iter": 5, "disp": 0.100000,
         "error": 0.25, "n_oracle_calls": 22, "n_oracle_calls_dummy_returned": 12,
         "n_predictors": 4, "ratio": 0.8},
        {"cons_class": EqualizedOdds, "eps": 0.050,
         "best_gap": 0.000000, "last_iter": 5,
         "best_iter": 5, "disp": 0.050000,
         "error": 0.378827, "n_oracle_calls": 19, "n_oracle_calls_dummy_returned": 0,
         "n_predictors": 6},
        {"cons_class": EqualizedOdds, "eps": 0.050,
         "best_gap": 0.000000, "last_iter": 5,
         "best_iter": 5, "disp": 0.050000,
         "error": 0.277016, "n_oracle_calls": 22, "n_oracle_calls_dummy_returned": 12,
         "n_predictors": 4, "ratio": 0.8},
        {"cons_class": EqualizedOdds, "eps": 0.020,
         "best_gap": 0.000000, "last_iter": 5,
         "best_iter": 5, "disp": 0.020000,
         "error": 0.421531, "n_oracle_calls": 19, "n_oracle_calls_dummy_returned": 0,
         "n_predictors": 6},
        # ================================================
        {"cons_class": EqualizedOdds, "eps": 0.020,
         "best_gap": 0.000000, "last_iter": 5,
         "best_iter": 5, "disp": 0.020000,
         "error": 0.296612, "n_oracle_calls": 22, "n_oracle_calls_dummy_returned": 12,
         "n_predictors": 4, "ratio": 0.8},
        {"cons_class": EqualizedOdds, "eps": 0.010,
         "best_gap": 0.000000, "last_iter": 5,
         "best_iter": 5, "disp": 0.010000,
         "error": 0.435765, "n_oracle_calls": 19, "n_oracle_calls_dummy_returned": 0,
         "n_predictors": 6},
        {"cons_class": EqualizedOdds, "eps": 0.010,
         "best_gap": 0.000000, "last_iter": 5,
         "best_iter": 5, "disp": 0.010000,
         "error": 0.303145, "n_oracle_calls": 22, "n_oracle_calls_dummy_returned": 12,
         "n_predictors": 4, "ratio": 0.8},
        {"cons_class": EqualizedOdds, "eps": 0.005,
         "best_gap": 0.000000, "last_iter": 5,
         "best_iter": 5, "disp": 0.005000,
         "error": 0.442883, "n_oracle_calls": 19, "n_oracle_calls_dummy_returned": 0,
         "n_predictors": 6},
        {"cons_class": EqualizedOdds, "eps": 0.005,
         "best_gap": 0.000000, "last_iter": 5,
         "best_iter": 5, "disp": 0.005000,
         "error": 0.306411, "n_oracle_calls": 22, "n_oracle_calls_dummy_returned": 12,
         "n_predictors": 4, "ratio": 0.8},
        # ================================================
        {"cons_class": ErrorRateRatio, "eps": 0.1,
         "best_gap": 0.000000, "last_iter": 5,
         "best_iter": 5, "disp": 0.100000,
         "error": 0.25625, "n_oracle_calls": 17, "n_oracle_calls_dummy_returned": 0,
         "n_predictors": 3},
        {"cons_class": ErrorRateRatio, "eps": 0.1,
         "best_gap": 0.000000, "last_iter": 5,
         "best_iter": 5, "disp": 0.092857,
         "error": 0.25, "n_oracle_calls": 17, "n_oracle_calls_dummy_returned": 0,
         "n_predictors": 3, "ratio": 0.8},
        {"cons_class": ErrorRateRatio, "eps": 0.05,
         "best_gap": 0.000000, "last_iter": 5,
         "best_iter": 5, "disp": 0.049999,
         "error": 0.3, "n_oracle_calls": 17, "n_oracle_calls_dummy_returned": 0,
         "n_predictors": 3},
        {"cons_class": ErrorRateRatio, "eps": 0.05,
         "best_gap": 0.000000, "last_iter": 5,
         "best_iter": 5, "disp": 0.050000,
         "error": 0.253472, "n_oracle_calls": 26, "n_oracle_calls_dummy_returned": 0,
         "n_predictors": 6, "ratio": 0.8},
        {"cons_class": ErrorRateRatio, "eps": 0.02,
         "best_gap": 0.000000, "last_iter": 5,
         "best_iter": 5, "disp": 0.019999,
         "error": 0.326250, "n_oracle_calls": 17, "n_oracle_calls_dummy_returned": 0,
         "n_predictors": 3},
        # ================================================
        {"cons_class": ErrorRateRatio, "eps": 0.02,
         "best_gap": 0.000000, "last_iter": 5,
         "best_iter": 5, "disp": 0.020000,
         "error": 0.268055, "n_oracle_calls": 26, "n_oracle_calls_dummy_returned": 0,
         "n_predictors": 5, "ratio": 0.8},
        {"cons_class": ErrorRateRatio, "eps": 0.01,
         "best_gap": 0.000000, "last_iter": 5,
         "best_iter": 5, "disp": 0.010000,
         "error": 0.325555, "n_oracle_calls": 18, "n_oracle_calls_dummy_returned": 0,
         "n_predictors": 4},
        {"cons_class": ErrorRateRatio, "eps": 0.01,
         "best_gap": 0.000000, "last_iter": 5,
         "best_iter": 5, "disp": 0.010000,
         "error": 0.272916, "n_oracle_calls": 26, "n_oracle_calls_dummy_returned": 0,
         "n_predictors": 5, "ratio": 0.8},
        {"cons_class": ErrorRateRatio, "eps": 0.005,
         "best_gap": 0.000000, "last_iter": 5,
         "best_iter": 5, "disp": 0.005000,
         "error": 0.329444, "n_oracle_calls": 19, "n_oracle_calls_dummy_returned": 0,
         "n_predictors": 5},
        {"cons_class": ErrorRateRatio, "eps": 0.005,
         "best_gap": 0.000000, "last_iter": 5,
         "best_iter": 5, "disp": 0.005000,
         "error": 0.275347, "n_oracle_calls": 26, "n_oracle_calls_dummy_returned": 0,
         "n_predictors": 5, "ratio": 0.8},
        # ================================================
        {"cons_class": TruePositiveRateDifference, "eps": 0.005,
         "best_gap": 0.0, "last_iter": 5,
         "best_iter": 5, "disp": 0.005000,
         "error": 0.25, "n_oracle_calls": 16, "n_oracle_calls_dummy_returned": 0,
         "n_predictors": 2}
    ]
    smoke_test_data_flipped = [
        {"cons_class": TruePositiveRateDifference, "eps": 0.005,
         "best_gap": 0.0, "last_iter": 5,
         "best_iter": 5, "disp": 0.005000,
         "error": 0.427133, "n_oracle_calls": 17, "n_oracle_calls_dummy_returned": 0,
         "n_predictors": 3},
        {"cons_class": EqualizedOdds, "eps": 0.005,
         "best_gap": 0.000000, "last_iter": 5,
         "best_iter": 5, "disp": 0.005000,
         "error": 0.442883, "n_oracle_calls": 19, "n_oracle_calls_dummy_returned": 0,
         "n_predictors": 6}
    ]

    def run_smoke_test(self, data, flipped=False):
        if flipped:
            y = self.flipped_y
        else:
            y = self.y

        if "ratio" in data.keys():
            expgrad = ExponentiatedGradient(self.learner, constraints=data["cons_class"](
                ratio_bound_slack=data["eps"], ratio_bound=data["ratio"]), eps=data["eps"])
        else:
            expgrad = ExponentiatedGradient(self.learner, constraints=data["cons_class"](
                difference_bound=data["eps"]), eps=data["eps"])

        expgrad.fit(self.X, y, sensitive_features=self.A)

        def Q(X): return expgrad._pmf_predict(X)[:, 1]
        n_predictors = len(expgrad.predictors_)

        if "ratio" in data.keys():
            disparity_moment = data["cons_class"](ratio_bound_slack=data["eps"],
                                                  ratio_bound=data["ratio"])
        else:
            disparity_moment = data["cons_class"](difference_bound=data["eps"])

        disparity_moment.load_data(self.X, y,
                                   sensitive_features=self.A)
        error = ErrorRate()
        error.load_data(self.X, y, sensitive_features=self.A)
        disparity = disparity_moment.gamma(Q).max()
        error = error.gamma(Q)[0]

<<<<<<< HEAD
        assert expgrad._best_gap == pytest.approx(data["best_gap"], abs=self._PRECISION)
        assert expgrad._last_t == data["last_t"]
        assert expgrad._best_t == data["best_t"]
        assert expgrad._last_t >= _MIN_T
=======
        assert expgrad.best_gap_ == pytest.approx(data["best_gap"], abs=self._PRECISION)
        assert expgrad.last_iter_ == data["last_iter"]
        assert expgrad.best_iter_ == data["best_iter"]
        assert expgrad.last_iter_ >= _MIN_ITER
>>>>>>> 4382a121
        assert disparity == pytest.approx(data["disp"], abs=self._PRECISION)
        assert error == pytest.approx(data["error"], abs=self._PRECISION)
        assert expgrad.n_oracle_calls_ == data["n_oracle_calls"]
        assert expgrad.n_oracle_calls_dummy_returned_ == data["n_oracle_calls_dummy_returned"]
        assert n_predictors == data["n_predictors"]
        assert len(expgrad.oracle_execution_times_) == expgrad.n_oracle_calls_

    @pytest.mark.parametrize("testdata", smoke_test_data)
    def test_smoke(self, testdata):
        self.run_smoke_test(testdata)

    @pytest.mark.parametrize("testdata", smoke_test_data_flipped)
    def test_smoke_flipped(self, testdata):
        self.run_smoke_test(testdata, flipped=True)

    @pytest.mark.parametrize("Constraints", [TruePositiveRateDifference, DemographicParity])
    def test_simple_fit_predict(self, Constraints):
        estimator = LeastSquaresBinaryClassifierLearner()

        expgrad = ExponentiatedGradient(estimator, Constraints())
        expgrad.fit(pd.DataFrame(X1), pd.Series(labels),
                    sensitive_features=pd.Series(sensitive_features))
        expgrad.predict(pd.DataFrame(X1))

    def test_single_y_value(self):
        # Setup with data designed to result in "all single class"
        # at some point in the grid
        X_dict = {
            "c": [10, 50, 10]
        }
        X = pd.DataFrame(X_dict)

        y = [1, 1, 1]
        A = ['a', 'b', 'b']

        estimator = LogisticRegression(solver='liblinear',
                                       fit_intercept=True,
                                       random_state=97)
        expgrad = ExponentiatedGradient(estimator, DemographicParity())

        # Following line should not throw an exception
        expgrad.fit(X, y, sensitive_features=A)

        # Check the predictors for a ConstantPredictor
        test_X_dict = {"c": [1, 2, 3, 4, 5, 6]}
        test_X = pd.DataFrame(test_X_dict)
        assert expgrad.n_oracle_calls_dummy_returned_ > 0
        assert len(expgrad.oracle_execution_times_) == expgrad.n_oracle_calls_
        for p in expgrad.predictors_:
            assert isinstance(p, DummyClassifier)
            assert np.array_equal(p.predict(test_X), [1, 1, 1, 1, 1, 1])<|MERGE_RESOLUTION|>--- conflicted
+++ resolved
@@ -9,11 +9,7 @@
 
 
 from fairlearn.reductions import ExponentiatedGradient
-<<<<<<< HEAD
-from fairlearn.reductions._exponentiated_gradient._constants import _MIN_T
-=======
 from fairlearn.reductions._exponentiated_gradient._constants import _MIN_ITER
->>>>>>> 4382a121
 from fairlearn.reductions import DemographicParity, EqualizedOdds, ErrorRateRatio,\
     TruePositiveRateDifference, ErrorRate
 from .simple_learners import LeastSquaresBinaryClassifierLearner
@@ -234,17 +230,10 @@
         disparity = disparity_moment.gamma(Q).max()
         error = error.gamma(Q)[0]
 
-<<<<<<< HEAD
-        assert expgrad._best_gap == pytest.approx(data["best_gap"], abs=self._PRECISION)
-        assert expgrad._last_t == data["last_t"]
-        assert expgrad._best_t == data["best_t"]
-        assert expgrad._last_t >= _MIN_T
-=======
         assert expgrad.best_gap_ == pytest.approx(data["best_gap"], abs=self._PRECISION)
         assert expgrad.last_iter_ == data["last_iter"]
         assert expgrad.best_iter_ == data["best_iter"]
         assert expgrad.last_iter_ >= _MIN_ITER
->>>>>>> 4382a121
         assert disparity == pytest.approx(data["disp"], abs=self._PRECISION)
         assert error == pytest.approx(data["error"], abs=self._PRECISION)
         assert expgrad.n_oracle_calls_ == data["n_oracle_calls"]
