--- conflicted
+++ resolved
@@ -229,14 +229,10 @@
         assert expgrad.last_t_ >= _MIN_T
         assert disparity == pytest.approx(data["disp"], abs=self._PRECISION)
         assert error == pytest.approx(data["error"], abs=self._PRECISION)
-<<<<<<< HEAD
         assert expgrad.n_oracle_calls_ == data["n_oracle_calls"]
-=======
-        assert expgrad._n_oracle_calls == data["n_oracle_calls"]
-        assert expgrad._n_oracle_calls_dummy_returned == data["n_oracle_calls_dummy_returned"]
->>>>>>> 681a7cdf
+        assert expgrad.n_oracle_calls_dummy_returned_ == data["n_oracle_calls_dummy_returned"]
         assert n_predictors == data["n_predictors"]
-        assert len(expgrad._oracle_execution_times) == expgrad._n_oracle_calls
+        assert len(expgrad.oracle_execution_times_) == expgrad.n_oracle_calls_
 
     @pytest.mark.parametrize("testdata", smoke_test_data)
     def test_smoke(self, testdata):
