--- conflicted
+++ resolved
@@ -104,17 +104,6 @@
 
 
 @pytest.mark.notebooks
-<<<<<<< HEAD
-def test_grid_search_with_census_data():
-    nb_name = "Grid Search with Census Data"
-    test_values = {}
-    test_values["len_nondominated"] = ScrapSpec("len(non_dominated)", 8)
-    assay_one_notebook(nb_name, test_values)
-
-
-@pytest.mark.notebooks
-=======
->>>>>>> 4dbf97d6
 def test_mitigating_disparities_in_ranking_from_binary_data():
     nb_name = "Mitigating Disparities in Ranking from Binary Data"
     test_values = {}
