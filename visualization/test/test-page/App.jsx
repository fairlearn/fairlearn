import React from 'react';
import { FairnessWizard } from 'fairlearn-dashboard';
import { binaryClassifier } from '../__mock-data/binaryClassifier';
import {regression} from "../__mock-data/regression";
import { precomputedBinary } from "../__mock-data/precomputedBinary";
import { precomputedBinary2 } from "../__mock-data/precomputedBinary2"
import { probit } from "../__mock-data/probit";
import { createTheme } from "@uifabric/styling";

const darkTheme = createTheme({
  palette: {
    themePrimary: '#2899f5',
    themeLighterAlt: '#f6fbff',
    themeLighter: '#dbeefd',
    themeLight: '#bcdffc',
    themeTertiary: '#7bc0f9',
    themeSecondary: '#40a4f6',
    themeDarkAlt: '#2389dc',
    themeDark: '#1e74ba',
    themeDarker: '#165589',
    neutralLighterAlt: '#1c1c1c',
    neutralLighter: '#252525',
    neutralLight: '#343434',
    neutralQuaternaryAlt: '#3d3d3d',
    neutralQuaternary: '#454545',
    neutralTertiaryAlt: '#656565',
    neutralTertiary: '#c8c8c8',
    neutralSecondary: '#d0d0d0',
    neutralPrimaryAlt: '#dadada',
    neutralPrimary: '#ffffff',
    neutralDark: '#f4f4f4',
    black: '#f8f8f8',
    white: '#121212',
  }});

const lightTheme = createTheme({
  palette: {
    themePrimary: '#0078d4',
    themeLighterAlt: '#eff6fc',
    themeLighter: '#deecf9',
    themeLight: '#c7e0f4',
    themeTertiary: '#71afe5',
    themeSecondary: '#2b88d8',
    themeDarkAlt: '#106ebe',
    themeDark: '#005a9e',
    themeDarker: '#004578',
    neutralLighterAlt: '#faf9f8',
    neutralLighter: '#f3f2f1',
    neutralLight: '#edebe9',
    neutralQuaternaryAlt: '#e1dfdd',
    neutralQuaternary: '#d0d0d0',
    neutralTertiaryAlt: '#c8c6c4',
    neutralTertiary: '#a19f9d',
    neutralSecondary: '#605e5c',
    neutralPrimaryAlt: '#3b3a39',
    neutralPrimary: '#323130',
    neutralDark: '#201f1e',
    black: '#000000',
    white: '#ffffff',
  }});

  const darkContrastTheme = createTheme({
    palette: {
      themePrimary: '#ffff00',
      themeLighterAlt: '#fffff5',
      themeLighter: '#ffffd6',
      themeLight: '#ffffb3',
      themeTertiary: '#ffff66',
      themeSecondary: '#ffff1f',
      themeDarkAlt: '#e6e600',
      themeDark: '#c2c200',
      themeDarker: '#8f8f00',
      neutralLighterAlt: '#1c1c1c',
      neutralLighter: '#252525',
      neutralLight: '#343434',
      neutralQuaternaryAlt: '#3d3d3d',
      neutralQuaternary: '#454545',
      neutralTertiaryAlt: '#656565',
      neutralTertiary: '#c8c8c8',
      neutralSecondary: '#d0d0d0',
      neutralPrimaryAlt: '#dadada',
      neutralPrimary: '#ffffff',
      neutralDark: '#f4f4f4',
      black: '#f8f8f8',
      white: '#000000',
    }});

    class App extends React.Component {
      constructor(props) {
        super(props);
        this.state = {value: 4, themeIndex: 0, language: App.languages[0].val};
        this.handleChange = this.handleChange.bind(this);
        this.handleThemeChange = this.handleThemeChange.bind(this);
        this.generateRandomScore = this.generateRandomScore.bind(this);
      }

      static choices = [
        {label: 'binaryClassifier', data: binaryClassifier},
        {label: 'regression', data: regression},
        {label: "probit", data: probit},
        {label: "precomputed binary", data: precomputedBinary},
        {label: "precomputed binary2", data: precomputedBinary2}
      ]

      static themeChoices = [
        {label: 'light', data: lightTheme},
        {label: 'dark', data: darkTheme},
        {label: "darkHiContrast", data: darkContrastTheme}
      ]

      static languages = [
        {label: "english", val: "en-EN"},
        {label: "spanish", val: "es-ES"}
      ]

      messages = {
        'LocalExpAndTestReq': [{displayText: 'LocalExpAndTestReq'}],
        'LocalOrGlobalAndTestReq': [{displayText: 'LocalOrGlobalAndTestReq'}],
        'TestReq': [{displayText: 'TestReq'}],
        'PredictorReq': [{displayText: 'PredictorReq'}]
      }

      handleChange(event){
        this.setState({value: event.target.value});
      }

      handleThemeChange(event){
        this.setState({themeIndex: event.target.value})
      }

      handleLanguageChange(event){
        this.setState({language: event.target.value})
      }

      generateRandomScore(data) {
        return Promise.resolve(data.map(x => Math.random()));
      }

      generateRandomMetrics(data, signal) {
        const binSize = Math.max(...data.binVector);
        const bins = new Array(binSize + 1).fill(0).map(x => Math.random())
        bins[2] = undefined
        let promise = new Promise((resolve, reject) => {
          let timeout = setTimeout(() => {resolve({
            global: Math.random(),
            bins
          })}, 300);
          if (signal) {
            signal.addEventListener('abort', () => {
              clearTimeout(timeout);
              reject(new DOMException('Aborted', 'AbortError'));
            });
          }
        });
        return promise;
      }

      generateExplanatins(explanations, data, signal) {
        let promise = new Promise((resolve, reject) => {
          let timeout = setTimeout(() => {resolve(explanations)}, 300);
          signal.addEventListener('abort', () => {
            clearTimeout(timeout);
            reject(new DOMException('Aborted', 'AbortError'));
          });
        });

        return promise;
      }


      render() {
        const data = _.cloneDeep(App.choices[this.state.value].data);
        const theme = App.themeChoices[this.state.themeIndex].data;
        return (
          <div style={{backgroundColor: 'grey', height:'100%'}}>
            <label>
              Select dataset:
            </label>
            <select value={this.state.value} onChange={this.handleChange}>
              {App.choices.map((item, index) => <option key={item.label} value={index}>{item.label}</option>)}
            </select>
            <label>
              Select theme:
            </label>
            <select value={this.state.themeIndex} onChange={this.handleThemeChange}>
              {App.themeChoices.map((item, index) => <option key={item.label} value={index}>{item.label}</option>)}
            </select>
            <label>
              Select language:
            </label>
            <select value={this.state.language} onChange={this.handleLanguageChange}>
              {App.languages.map((item) => <option key={item.val} value={item.val}>{item.label}</option>)}
            </select>
              <div style={{ width: '80vw', backgroundColor: 'white', margin:'50px auto'}}>
                  <div style={{ width: '940px'}}>
                      <FairnessWizard
                        modelInformation={{modelClass: 'blackbox'}}
                        dataSummary={{featureNames: data.featureNames, classNames: data.classNames}}
                        testData={data.augmentedData}
                        predictedY={data.predictedYs}
                        trueY={data.trueY}
                        showIntro={true}
                        precomputedMetrics={data.precomputedMetrics}
                        precomputedFeatureBins={data.precomputedBins}
                        customMetrics={data.customMetrics}
                        predictionType={data.predictionType}
<<<<<<< HEAD
                        supportedBinaryClassificationAccuracyKeys={["accuracy_score", "balanced_accuracy_score","precision_score", "recall_score"]}
                        supportedBinaryClassificationParityKeys={["selection_rate", "selection_rate_ratio", "zero_one_loss", "recall_score"]}
=======
                        supportedBinaryClassificationAccuracyKeys={["accuracy_score", "balanced_accuracy_score","precision_score", "recall_score", "f1_score"]}
>>>>>>> 71c39dad
                        supportedRegressionAccuracyKeys={["mean_absolute_error", "r2_score", "mean_squared_error", "root_mean_squared_error"]}
                        supportedProbabilityAccuracyKeys={["auc", "root_mean_squared_error", "balanced_root_mean_squared_error", "r2_score", "mean_squared_error", "mean_absolute_error"]}
                        supportedRegressionParityKeys={["selection_rate", "selection_rate_ratio"]}
                        supportedProbabilityParityKeys = {["selection_rate", "selection_rate_ratio"]}
                        stringParams={{contextualHelp: this.messages}}
                        requestMetrics={this.generateRandomMetrics.bind(this)}
                        theme={theme}
                        key={new Date()}
                      />
                  </div>
              </div>
          </div>
        );
      }
    }

    export default App;<|MERGE_RESOLUTION|>--- conflicted
+++ resolved
@@ -204,12 +204,8 @@
                         precomputedFeatureBins={data.precomputedBins}
                         customMetrics={data.customMetrics}
                         predictionType={data.predictionType}
-<<<<<<< HEAD
-                        supportedBinaryClassificationAccuracyKeys={["accuracy_score", "balanced_accuracy_score","precision_score", "recall_score"]}
+                        supportedBinaryClassificationAccuracyKeys={["accuracy_score", "balanced_accuracy_score","precision_score", "recall_score", "f1_score"]}
                         supportedBinaryClassificationParityKeys={["selection_rate", "selection_rate_ratio", "zero_one_loss", "recall_score"]}
-=======
-                        supportedBinaryClassificationAccuracyKeys={["accuracy_score", "balanced_accuracy_score","precision_score", "recall_score", "f1_score"]}
->>>>>>> 71c39dad
                         supportedRegressionAccuracyKeys={["mean_absolute_error", "r2_score", "mean_squared_error", "root_mean_squared_error"]}
                         supportedProbabilityAccuracyKeys={["auc", "root_mean_squared_error", "balanced_root_mean_squared_error", "r2_score", "mean_squared_error", "mean_absolute_error"]}
                         supportedRegressionParityKeys={["selection_rate", "selection_rate_ratio"]}
