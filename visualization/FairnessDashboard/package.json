{
  "name": "fairlearn-dashboard",
<<<<<<< HEAD
  "version": "0.0.16-beta.10",
=======
  "version": "0.0.20",
>>>>>>> 5fb14da3
  "license": "MIT",
  "description": "Dashboard for evaluating the fairness of models.",
  "main": "rel/index.js",
  "module": "rel/index.js",
  "types": "rel/index.d.ts",
  "files": [
    "rel/"
  ],
  "scripts": {
    "build": "tsc",
    "build-css": "node-sass-chokidar src/ -o rel/ && node-sass-chokidar src/ -o rel/FairnessDashboard",
    "build-dev": "npm run build && npm run copy",
    "copy": "xcopy \"rel\" \"..\\test\\test-page\\node_modules\\fairlearn-dashboard\\rel\" /e /y"
  },
  "devDependencies": {
    "@types/jest": "^24.0.15",
    "@types/lodash": "4.14.123",
    "@types/memoize-one": "4.1.1",
    "@types/plotly.js-dist": "npm:@types/plotly.js",
    "@types/react": "16.8.10",
    "@types/uuid": "3.4.4",
    "identity-obj-proxy": "^3.0.0",
    "jest": "^24.8.0",
    "node-sass-chokidar": "1.3.4",
    "react-test-renderer": "^16.8.6",
    "ts-jest": "^24.0.2",
    "typescript": "^3.5.2"
  },
  "peerDependencies": {
    "react": ">=16.3.2-0 <17.0.0",
    "react-dom": ">=16.3.2-0 <17.0.0"
  },
  "dependencies": {
    "jmespath": "^0.15.0",
    "localized-strings": "^0.2.2",
    "lodash": "^4.17.11",
    "memoize-one": "^5.0.2",
    "mlchartlib": "0.1.37",
    "moment": "^2.24.0",
<<<<<<< HEAD
    "office-ui-fabric-react": "7.21.0",
    "react-modal": "^3.11.1",
=======
    "office-ui-fabric-react": "^7.74.1",
>>>>>>> 5fb14da3
    "uuid": "^3.3.2"
  }
}<|MERGE_RESOLUTION|>--- conflicted
+++ resolved
@@ -1,10 +1,6 @@
 {
   "name": "fairlearn-dashboard",
-<<<<<<< HEAD
-  "version": "0.0.16-beta.10",
-=======
   "version": "0.0.20",
->>>>>>> 5fb14da3
   "license": "MIT",
   "description": "Dashboard for evaluating the fairness of models.",
   "main": "rel/index.js",
@@ -44,12 +40,8 @@
     "memoize-one": "^5.0.2",
     "mlchartlib": "0.1.37",
     "moment": "^2.24.0",
-<<<<<<< HEAD
-    "office-ui-fabric-react": "7.21.0",
+    "office-ui-fabric-react": "^7.74.1",
     "react-modal": "^3.11.1",
-=======
-    "office-ui-fabric-react": "^7.74.1",
->>>>>>> 5fb14da3
     "uuid": "^3.3.2"
   }
 }