import { IFairnessProps, PredictionType, PredictionTypes } from "./IFairnessProps";
import { initializeIcons } from "@uifabric/icons";
import React from "react";
import { IFairnessContext, IFairnessModelMetadata } from "./IFairnessContext";
import { localization } from "./Localization/localization";
import _ from "lodash";
import { Pivot, PivotItem } from "office-ui-fabric-react/lib/Pivot";
import { Stack, StackItem } from "office-ui-fabric-react/lib/Stack";
import { SelectionContext, ICategoricalRange, IModelMetadata, ModelMetadata, RangeTypes } from "mlchartlib";
import { AccuracyOptions, IAccuracyOption } from "./AccuracyMetrics";
import { WizardReport } from "./WizardReport";
import { AccuracyTab } from "./Controls/AccuracyTab";
import { ParityTab } from "./Controls/ParityTab";
import { ParityOptions, IParityOption } from "./ParityMetrics";
import { MetricsCache } from "./MetricsCache";
import { ModelComparisonChart } from "./Controls/ModelComparisonChart";
import { FeatureTab } from "./Controls/FeatureTab";
import { IBinnedResponse } from "./IBinnedResponse";
import { Text } from "office-ui-fabric-react/lib/Text";
import { IntroTab } from "./Controls/IntroTab";
import { number } from "prop-types";
import { mergeStyleSets } from "@uifabric/styling";
import { BinnedResponseBuilder } from "./BinnedResponseBuilder";

export interface IAccuracyPickerProps {
    accuracyOptions: IAccuracyOption[];
    selectedAccuracyKey: string;
    onAccuracyChange: (newKey: string) => void;
}

export interface IParityPickerProps {
    parityOptions: IParityOption[];
    selectedParityKey: string;
    onParityChange: (newKey: string) => void;
}

export interface IFeatureBinPickerProps {
    featureBins: IBinnedResponse[];
    selectedBinIndex: number;
    onBinChange: (index: number) => void;
}

export interface IWizardState {
    showIntro: boolean,
    activeTabKey: string;
    selectedModelId?: number;
    dashboardContext: IFairnessContext;
    accuracyMetrics: IAccuracyOption[];
    parityMetrics: IParityOption[];
    selectedAccuracyKey: string;
    selectedParityKey: string;
    featureBins: IBinnedResponse[];
    selectedBinIndex: number;
    metricCache: MetricsCache;
}

const introTabKey = "introTab";
const featureBinTabKey = "featureBinTab";
const accuracyTabKey = "accuracyTab";
const disparityTabKey = "disparityTab";
const reportTabKey = "reportTab";

const flights = {
    skipDisparity: false
}


export class FairnessWizard extends React.PureComponent<IFairnessProps, IWizardState> {
    private static iconsInitialized = false;
    
    private static initializeIcons(props: IFairnessProps): void {
        if (FairnessWizard.iconsInitialized === false && props.shouldInitializeIcons !== false) {
            initializeIcons(props.iconUrl);
            FairnessWizard.iconsInitialized = true;
        }
    }
    
    private static buildModelNames(props: IFairnessProps): string[] {
        return (!!props.modelNames && props.modelNames.length === props.predictedY.length) ?
        props.modelNames : props.predictedY.map((unused, modelIndex) => `Model ${modelIndex}`);
    }

    private static buildInitialFairnessContext(props: IFairnessProps): IFairnessContext {
        return {
            dataset: props.testData,
            trueY: props.trueY,
            predictions: props.predictedY,
            binVector: [],
            groupNames: [],
            modelMetadata: FairnessWizard.buildModelMetadata(props),
            modelNames: FairnessWizard.buildModelNames(props)
        };
    }

    private static buildPrecomputedFairnessContext(props: IFairnessProps): IFairnessContext {
        return {
            dataset: undefined,
            trueY: props.trueY,
            predictions: props.predictedY,
            binVector: props.precomputedFeatureBins[0].binVector,
            groupNames: props.precomputedFeatureBins[0].binLabels,
            modelMetadata: FairnessWizard.buildPrecomputedModelMetadata(props),
            modelNames: FairnessWizard.buildModelNames(props)
        };

    }

    private static getClassLength(props: IFairnessProps): number {
        return _.uniq(props.trueY).length;
    
    }

    private static buildPrecomputedModelMetadata(props: IFairnessProps): IFairnessModelMetadata {
        let featureNames = props.dataSummary.featureNames;
        if (!featureNames) {
            featureNames = props.precomputedFeatureBins.map((binObject, index) => {
                return binObject.featureBinName ||  localization.formatString(localization.defaultFeatureNames, index);
            }) as string[];
        }
        const classNames = props.dataSummary.classNames || FairnessWizard.buildIndexedNames(FairnessWizard.getClassLength(props), localization.defaultClassNames);
        const featureRanges = props.precomputedFeatureBins.map(binMeta => {
            return {
                uniqueValues: binMeta.binLabels,
                rangeType: RangeTypes.categorical
            } as ICategoricalRange;
        });
        return {
            featureNames,
            featureNamesAbridged: featureNames,
            classNames,
            featureIsCategorical: props.precomputedFeatureBins.map(binMeta => true),
            featureRanges,
            predictionType: props.predictionType
        };
    }

    private static buildModelMetadata(props: IFairnessProps): IFairnessModelMetadata {
        let featureNames = props.dataSummary.featureNames;
        if (!featureNames) {
            let featureLength = 0;
            if (props.testData && props.testData[0] !== undefined) {
                featureLength = props.testData[0].length;
            }
            featureNames = featureLength === 1 ?
                [localization.defaultSingleFeatureName] :
                FairnessWizard.buildIndexedNames(featureLength, localization.defaultFeatureNames);
        }
        const classNames = props.dataSummary.classNames || FairnessWizard.buildIndexedNames(FairnessWizard.getClassLength(props), localization.defaultClassNames);
        const featureIsCategorical = ModelMetadata.buildIsCategorical(featureNames.length, props.testData, props.dataSummary.categoricalMap);
        const featureRanges = ModelMetadata.buildFeatureRanges(props.testData, featureIsCategorical, props.dataSummary.categoricalMap);
        const predictionType = FairnessWizard.determinePredictionType(props.trueY, props.predictedY, props.predictionType);
        return {
            featureNames,
            featureNamesAbridged: featureNames,
            classNames,
            featureIsCategorical,
            featureRanges,
            predictionType
        };
    }

    private static buildIndexedNames(length: number, baseString: string): string[] {
        return Array.from(Array(length).keys())
        .map(i => localization.formatString(baseString, i.toString()) as string);
    }
    
    private static determinePredictionType(trueY: number[], predictedYs: number[][], specifiedType?: PredictionType): PredictionType {
        if (specifiedType === PredictionTypes.binaryClassification
            || specifiedType === PredictionTypes.probability
            || specifiedType === PredictionTypes.regression) {
            return specifiedType;
        }
        const predictedIsPossibleProba = predictedYs.every(predictionVector => predictionVector.every(x => x >= 0 && x <= 1));
        const trueIsBinary = _.uniq(trueY).length < 3;
        if (!trueIsBinary) {
            return PredictionTypes.regression;
        }
        if (_.uniq(_.flatten(predictedYs)).length < 3) {
            return PredictionTypes.binaryClassification;
        }
        if (predictedIsPossibleProba) {
            return PredictionTypes.probability;
        }
        return PredictionTypes.regression;
    }

    private static readonly classNames = mergeStyleSets({
        frame: {
            minHeight: "800px",
            minWidth: "800px",
            fontFamily: `"Segoe UI", "Segoe UI Web (West European)", "Segoe UI", -apple-system, BlinkMacSystemFont, Roboto, "Helvetica Neue", sans-serif`
        },
        thinHeader: {
            // height: "36px",
            backgroundColor: "#333333",
            color: "#FFFFFF"
        },
        headerLeft: {
            fontSize: "15px",
            lineHeight: "24px",
            fontWeight: "500",
            padding: "20px"
        },
        headerRight: {
            fontSize: "12px",
            padding: "20px"
        },
        pivot: {
            flex: 1,
            display: "flex",
            flexDirection: "column",
            backgroundColor: "#F2F2F2",
            padding: "30px 90px 0 82px"
        },
        body: {
            flex: 1,
            display: "flex",
            flexDirection: "column"
        },
        errorMessage: {
            padding: "50px",
            fontSize: "18px"
        }
    });

    private selections: SelectionContext;

    constructor(props: IFairnessProps) {
        super(props);
        FairnessWizard.initializeIcons(props);
        let accuracyMetrics: IAccuracyOption[];
        this.selections = new SelectionContext("models", 1);
        this.selections.subscribe({selectionCallback: (strings: string[]) => {
            const numbers = strings.map(s => +s);
            this.setSelectedModel(numbers[0]);
        }});
        // handle the case of precomputed metrics separately. As it becomes more defined, can integrate with existing code path.
        if (this.props.precomputedMetrics && this.props.precomputedFeatureBins) {
            // we must assume that the same accuracy metrics are provided across models and bins
            accuracyMetrics = this.buildAccuracyListForPrecomputedMetrics();
            let readonlyFeatureBins = this.props.precomputedFeatureBins.map((initialBin, index) => {
                return {
                    hasError: false,
                    array: initialBin.binLabels,
                    labelArray: initialBin.binLabels,
                    featureIndex: index,
                    rangeType: RangeTypes.categorical
                };
            });
            this.state = {
                accuracyMetrics,
                selectedAccuracyKey: accuracyMetrics[0].key,
                parityMetrics: accuracyMetrics,
                selectedParityKey: accuracyMetrics[0].key,
                dashboardContext: FairnessWizard.buildPrecomputedFairnessContext(props),
                activeTabKey: featureBinTabKey,
                featureBins: readonlyFeatureBins,
                selectedBinIndex: 0,
                selectedModelId: this.props.predictedY.length === 1 ? 0 : undefined,
                metricCache: new MetricsCache(0,0,undefined, props.precomputedMetrics)
            };
            return;
        }
        const fairnessContext = FairnessWizard.buildInitialFairnessContext(props);

        const featureBins = this.buildFeatureBins(fairnessContext);
        if (featureBins.length > 0) {
            fairnessContext.binVector = this.generateBinVectorForBin(featureBins[0], fairnessContext.dataset);
            fairnessContext.groupNames = featureBins[0].labelArray;
        }

        accuracyMetrics = fairnessContext.modelMetadata.predictionType === PredictionTypes.binaryClassification ?
            this.props.supportedBinaryClassificationAccuracyKeys.map(key => AccuracyOptions[key]) :
            (fairnessContext.modelMetadata.predictionType === PredictionTypes.regression ?
                this.props.supportedRegressionAccuracyKeys.map(key => AccuracyOptions[key]) :
                this.props.supportedProbabilityAccuracyKeys.map(key => AccuracyOptions[key]))
        accuracyMetrics = accuracyMetrics.filter(metric => !!metric);

        let parityMetrics = fairnessContext.modelMetadata.predictionType === PredictionTypes.binaryClassification ?
        this.props.supportedBinaryClassificationParityKeys.map(key => ParityOptions[key]) :
        (fairnessContext.modelMetadata.predictionType === PredictionTypes.regression ?
            this.props.supportedRegressionParityKeys.map(key => ParityOptions[key]) :
            this.props.supportedProbabilityParityKeys.map(key => ParityOptions[key]))
        parityMetrics = parityMetrics.filter(metric => !!metric);

        this.state = {
            showIntro: true,
            accuracyMetrics,
            selectedAccuracyKey: accuracyMetrics[0].key,
            parityMetrics: parityMetrics,
            selectedParityKey: parityMetrics[0].key,
            dashboardContext: fairnessContext,
            activeTabKey: this.props.showIntro ? introTabKey : reportTabKey,
            featureBins,
            selectedBinIndex: 0,
            selectedModelId: this.props.predictedY.length === 1 ? 0 : undefined,
            metricCache: new MetricsCache(
                featureBins.length,
                this.props.predictedY.length,
                this.props.requestMetrics)
        };
    }

    public render(): React.ReactNode {
        const accuracyPickerProps = {
            accuracyOptions: this.state.accuracyMetrics,
            selectedAccuracyKey: this.state.selectedAccuracyKey,
            onAccuracyChange: this.setAccuracyKey
        };
        const parityPickerProps = {
            parityOptions: this.state.parityMetrics,
            selectedParityKey: this.state.selectedParityKey,
            onParityChange: this.setParityKey
        };
        const featureBinPickerProps = {
            featureBins: this.state.featureBins,
            selectedBinIndex: this.state.selectedBinIndex,
            onBinChange: this.setBinIndex
        };
        if (this.state.featureBins.length === 0) {
            return (<Stack className={FairnessWizard.classNames.frame}>
                <Stack horizontal horizontalAlign="space-between" verticalAlign="center" className={FairnessWizard.classNames.thinHeader} >
<<<<<<< HEAD
                    {/* <div className={FairnessWizard.classNames.headerLeft}>{localization.Header.title}</div> */}
                    {/* <div className={FairnessWizard.classNames.headerRight}>{localization.Header.documentation}</div> */}
=======
                    <div className={FairnessWizard.classNames.headerLeft}>{localization.Header.title}</div>
>>>>>>> 5fb14da3
                </Stack>
                <Stack.Item grow={2} className={FairnessWizard.classNames.body}>
                    <div>{localization.errorOnInputs}</div>
                </Stack.Item>
            </Stack>);
        }
        return (
             <Stack className={FairnessWizard.classNames.frame}>
                <Stack horizontal horizontalAlign="space-between" verticalAlign="center" className={FairnessWizard.classNames.thinHeader} >
<<<<<<< HEAD
                    {/* <div className={FairnessWizard.classNames.headerLeft}>{localization.Header.title}</div> */}
                    {/* <div className={FairnessWizard.classNames.headerRight}>{localization.Header.documentation}</div> */}
=======
                    <div className={FairnessWizard.classNames.headerLeft}>{localization.Header.title}</div>
>>>>>>> 5fb14da3
                </Stack>
                {(this.state.activeTabKey === introTabKey) &&
                    <StackItem grow={2} className={FairnessWizard.classNames.body}>
                        <IntroTab onNext={this.setTab.bind(this, featureBinTabKey)}/>
                    </StackItem>}
                 {(this.state.activeTabKey === featureBinTabKey ||
                   this.state.activeTabKey === accuracyTabKey ||
                   this.state.activeTabKey === disparityTabKey
                 ) &&
                    <Stack.Item grow={2} className={FairnessWizard.classNames.body}>
                        <Pivot
                            className={FairnessWizard.classNames.pivot}
                            styles={{
                                itemContainer: {
                                    height: "100%"
                                }
                            }}
                            selectedKey={this.state.activeTabKey}
                            onLinkClick={this.handleTabClick}>
                            <PivotItem headerText={localization.sensitiveFeatures} itemKey={featureBinTabKey} style={{height: "100%", paddingLeft:"8px"}}>
                                <FeatureTab
                                    dashboardContext={this.state.dashboardContext}
                                    selectedFeatureChange={this.setBinIndex}
                                    selectedFeatureIndex={this.state.selectedBinIndex}
                                    featureBins={this.state.featureBins.filter(x => !!x)}
                                    onNext={this.setTab.bind(this, accuracyTabKey)}
                                    saveBin={this.saveBin}
                                />
                            </PivotItem>
                            <PivotItem headerText={localization.accuracyMetric} itemKey={accuracyTabKey} style={{height: "100%", paddingLeft:"8px"}}>
                                <AccuracyTab
                                    dashboardContext={this.state.dashboardContext}
                                    accuracyPickerProps={accuracyPickerProps}
                                    onNext={this.setTab.bind(this, flights.skipDisparity ? reportTabKey : disparityTabKey)}
                                    onPrevious={this.setTab.bind(this, featureBinTabKey)}
                                />
                            </PivotItem>
                            {(flights.skipDisparity === false) && (<PivotItem headerText={localization.disparityMetric} itemKey={disparityTabKey} style={{height: "100%", paddingLeft:"8px"}}>
                                <ParityTab
                                    dashboardContext={this.state.dashboardContext}
                                    parityPickerProps={parityPickerProps}
                                    onNext={this.setTab.bind(this, reportTabKey)}
                                    onPrevious={this.setTab.bind(this, accuracyTabKey)}
                                />
                            </PivotItem>)}
                        </Pivot>
                    </Stack.Item>}
                {(this.state.activeTabKey === reportTabKey && this.state.selectedModelId !== undefined) &&
                    <WizardReport
                        showIntro={this.state.showIntro}
                        dashboardContext={this.state.dashboardContext}
                        metricsCache={this.state.metricCache}
                        selections={this.selections}
                        modelCount={this.props.predictedY.length}
                        accuracyPickerProps={accuracyPickerProps}
                        parityPickerProps={parityPickerProps}
                        featureBinPickerProps={featureBinPickerProps}
                        selectedModelIndex={this.state.selectedModelId}
                        onHideIntro={this.hideIntro.bind(this)}
                        onEditConfigs={this.setTab.bind(this, featureBinTabKey)}
                    />}
                {(this.state.activeTabKey === reportTabKey && this.state.selectedModelId === undefined) &&
                    <ModelComparisonChart
                        showIntro={this.state.showIntro}
                        dashboardContext={this.state.dashboardContext}
                        metricsCache={this.state.metricCache}
                        selections={this.selections}
                        modelCount={this.props.predictedY.length}
                        accuracyPickerProps={accuracyPickerProps}
                        parityPickerProps={parityPickerProps}
                        featureBinPickerProps={featureBinPickerProps}
                        onHideIntro={this.hideIntro.bind(this)}
                        onEditConfigs={this.setTab.bind(this, featureBinTabKey)}
                    />}
             </Stack>
         );
    }

<<<<<<< HEAD
    private readonly hideIntro = () => {
        this.setState({ showIntro: false});
=======
    private readonly buildAccuracyListForPrecomputedMetrics = (): IAccuracyOption[] => {
        const customMetrics: IAccuracyOption[] = [];
        const providedMetrics: IAccuracyOption[] = [];
        Object.keys(this.props.precomputedMetrics[0][0]).forEach(key => {
            let metric = AccuracyOptions[key];
            if (metric !== undefined) {
                if (metric.userVisible) {
                    providedMetrics.push(metric);
                }
            } else {
                const customIndex = this.props.customMetrics.findIndex((metric) => metric.id === key);
                const customMetric = customIndex !== -1 ?
                    this.props.customMetrics[customIndex] :
                    {id: key};

                customMetrics.push({
                    key,
                    title: customMetric.name ||
                        localization.formatString(localization.defaultCustomMetricName, customMetrics.length) as string,
                    isMinimization: true,
                    isPercentage: true,
                    description: customMetric.description
                });
            }
        });
        return customMetrics.concat(providedMetrics);
>>>>>>> 5fb14da3
    }

    private readonly setTab = (key: string) => {
        this.setState({ activeTabKey: key});
    }

    private readonly setSelectedModel = (index: number) => {
        this.setState({selectedModelId: index});
    }

    private readonly setAccuracyKey = (key: string) => {
        const value: Partial<IWizardState> = {selectedAccuracyKey: key};
        if (flights.skipDisparity) {
            value.selectedParityKey = key;
        }
        this.setState(value as IWizardState);
    }

    private readonly setParityKey = (key: string) => {
        this.setState({selectedParityKey: key});
    }

    private readonly setBinIndex = (index: number) => {
        if (this.props.precomputedMetrics) {
            const newContext = _.cloneDeep(this.state.dashboardContext);

            newContext.binVector = this.props.precomputedFeatureBins[index].binVector;
            newContext.groupNames = this.props.precomputedFeatureBins[index].binLabels;

            this.setState({dashboardContext: newContext, selectedBinIndex: index});
        } else {
            this.binningSet(this.state.featureBins[index]);
        }
    }

    private readonly handleTabClick = (item: PivotItem) => {
        this.setState({activeTabKey: item.props.itemKey});
    }

    private readonly binningSet = (value: IBinnedResponse) => {

        if (!value || value.hasError || value.array.length === 0) {
            return;
        }
        const newContext = _.cloneDeep(this.state.dashboardContext);

        newContext.binVector = this.generateBinVectorForBin(value, this.state.dashboardContext.dataset);
        newContext.groupNames = value.labelArray;

        this.setState({dashboardContext: newContext, selectedBinIndex: value.featureIndex});
    }

    private generateBinVectorForBin(value: IBinnedResponse, dataset: any[][]): number[] {
        return dataset.map((row, rowIndex) => {
            const featureValue = row[value.featureIndex];
            if (value.rangeType === RangeTypes.categorical) {
                // this handles categorical, as well as integers when user requests to treat as categorical
                return value.array.indexOf(featureValue);
            } else {
                return value.array.findIndex((upperLimit, groupIndex) => { return upperLimit >= featureValue; });
            }
        });
    }

    private readonly buildFeatureBins = (fairnessContext: IFairnessContext): IBinnedResponse[] => {
        return fairnessContext.modelMetadata.featureNames.map((name, index) => {
            return BinnedResponseBuilder.buildDefaultBin(fairnessContext.modelMetadata.featureRanges[index], index, fairnessContext.dataset);
        });
    }

    private readonly saveBin = (bin: IBinnedResponse): void => {
        this.state.featureBins[bin.featureIndex] = bin;
        this.state.metricCache.clearCache(bin.featureIndex);
        this.binningSet(bin);
    }

    private readonly onMetricError = (error: any): void => {
        this.setState({activeTabKey: accuracyTabKey});
    }
}<|MERGE_RESOLUTION|>--- conflicted
+++ resolved
@@ -229,6 +229,7 @@
         super(props);
         FairnessWizard.initializeIcons(props);
         let accuracyMetrics: IAccuracyOption[];
+        let parityMetrics: IParityOption[];
         this.selections = new SelectionContext("models", 1);
         this.selections.subscribe({selectionCallback: (strings: string[]) => {
             const numbers = strings.map(s => +s);
@@ -238,6 +239,7 @@
         if (this.props.precomputedMetrics && this.props.precomputedFeatureBins) {
             // we must assume that the same accuracy metrics are provided across models and bins
             accuracyMetrics = this.buildAccuracyListForPrecomputedMetrics();
+            parityMetrics = this.buildParityListForPrecomputedMetrics();
             let readonlyFeatureBins = this.props.precomputedFeatureBins.map((initialBin, index) => {
                 return {
                     hasError: false,
@@ -248,9 +250,10 @@
                 };
             });
             this.state = {
+                showIntro: true,
                 accuracyMetrics,
                 selectedAccuracyKey: accuracyMetrics[0].key,
-                parityMetrics: accuracyMetrics,
+                parityMetrics: parityMetrics,
                 selectedParityKey: accuracyMetrics[0].key,
                 dashboardContext: FairnessWizard.buildPrecomputedFairnessContext(props),
                 activeTabKey: featureBinTabKey,
@@ -276,7 +279,7 @@
                 this.props.supportedProbabilityAccuracyKeys.map(key => AccuracyOptions[key]))
         accuracyMetrics = accuracyMetrics.filter(metric => !!metric);
 
-        let parityMetrics = fairnessContext.modelMetadata.predictionType === PredictionTypes.binaryClassification ?
+        parityMetrics = fairnessContext.modelMetadata.predictionType === PredictionTypes.binaryClassification ?
         this.props.supportedBinaryClassificationParityKeys.map(key => ParityOptions[key]) :
         (fairnessContext.modelMetadata.predictionType === PredictionTypes.regression ?
             this.props.supportedRegressionParityKeys.map(key => ParityOptions[key]) :
@@ -320,12 +323,8 @@
         if (this.state.featureBins.length === 0) {
             return (<Stack className={FairnessWizard.classNames.frame}>
                 <Stack horizontal horizontalAlign="space-between" verticalAlign="center" className={FairnessWizard.classNames.thinHeader} >
-<<<<<<< HEAD
                     {/* <div className={FairnessWizard.classNames.headerLeft}>{localization.Header.title}</div> */}
                     {/* <div className={FairnessWizard.classNames.headerRight}>{localization.Header.documentation}</div> */}
-=======
-                    <div className={FairnessWizard.classNames.headerLeft}>{localization.Header.title}</div>
->>>>>>> 5fb14da3
                 </Stack>
                 <Stack.Item grow={2} className={FairnessWizard.classNames.body}>
                     <div>{localization.errorOnInputs}</div>
@@ -335,12 +334,8 @@
         return (
              <Stack className={FairnessWizard.classNames.frame}>
                 <Stack horizontal horizontalAlign="space-between" verticalAlign="center" className={FairnessWizard.classNames.thinHeader} >
-<<<<<<< HEAD
                     {/* <div className={FairnessWizard.classNames.headerLeft}>{localization.Header.title}</div> */}
                     {/* <div className={FairnessWizard.classNames.headerRight}>{localization.Header.documentation}</div> */}
-=======
-                    <div className={FairnessWizard.classNames.headerLeft}>{localization.Header.title}</div>
->>>>>>> 5fb14da3
                 </Stack>
                 {(this.state.activeTabKey === introTabKey) &&
                     <StackItem grow={2} className={FairnessWizard.classNames.body}>
@@ -417,12 +412,12 @@
                     />}
              </Stack>
          );
-    }
-
-<<<<<<< HEAD
+        }
+        
     private readonly hideIntro = () => {
         this.setState({ showIntro: false});
-=======
+    }
+
     private readonly buildAccuracyListForPrecomputedMetrics = (): IAccuracyOption[] => {
         const customMetrics: IAccuracyOption[] = [];
         const providedMetrics: IAccuracyOption[] = [];
@@ -449,7 +444,32 @@
             }
         });
         return customMetrics.concat(providedMetrics);
->>>>>>> 5fb14da3
+    }
+
+    private readonly buildParityListForPrecomputedMetrics = (): IParityOption[] => {
+        const customMetrics: IParityOption[] = [];
+        const providedMetrics: IParityOption[] = [];
+        Object.keys(this.props.precomputedMetrics[0][0]).forEach(key => {
+            let metric = ParityOptions[key];
+            if (metric !== undefined) {
+                // if (metric.userVisible) {
+                    providedMetrics.push(metric);
+                // }
+            } else {
+                // const customIndex = this.props.customMetrics.findIndex((metric) => metric.id === key);
+                // const customMetric = customIndex !== -1 ?
+                //     this.props.customMetrics[customIndex] :
+                //     {id: key};
+
+                // customMetrics.push({
+                //     key,
+                //     title: customMetric.name ||
+                //         localization.formatString(localization.defaultCustomMetricName, customMetrics.length) as string,
+                //     description: customMetric.description
+                // });
+            }
+        });
+        return customMetrics.concat(providedMetrics);
     }
 
     private readonly setTab = (key: string) => {
