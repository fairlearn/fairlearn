--- conflicted
+++ resolved
@@ -614,7 +614,13 @@
             
             const globalAccuracyString = this.formatNumbers(this.state.metrics.globalAccuracy, accuracyKey);
             const disparityAccuracyString = this.formatNumbers(this.state.metrics.accuracyDisparity, accuracyKey);
+            let selectedMetric = AccuracyOptions[this.props.accuracyPickerProps.selectedAccuracyKey];
             
+            // handle custom metric case
+            if (selectedMetric === undefined) {
+                selectedMetric = this.props.accuracyPickerProps.accuracyOptions.find(metric => metric.key === this.props.accuracyPickerProps.selectedAccuracyKey)
+            }
+                        
             const globalOutcomeString = this.formatNumbers(this.state.metrics.globalOutcome, outcomeKey);
             const disparityOutcomeString = this.formatNumbers(this.state.metrics.outcomeDisparity, outcomeKey);
 
@@ -662,7 +668,7 @@
                                 binGroup={this.props.dashboardContext.modelMetadata.featureNames[this.props.featureBinPickerProps.selectedBinIndex]}
                                 binLabels={this.props.dashboardContext.groupNames}
                                 formattedBinValues={formattedBinAccuracyValues}
-                                metricLabel={AccuracyOptions[accuracyKey].title}
+                                metricLabel={selectedMetric.title}
                                 binValues={this.state.metrics.binnedAccuracy}/>
                             <div className={WizardReport.classNames.chartWrapper}>
                                 <div className={WizardReport.classNames.chartHeader}>{accuracyChartHeader}</div>
@@ -698,25 +704,7 @@
                     </div>
                 </div>
         }
-<<<<<<< HEAD
-
-=======
-        
-        const globalAccuracyString = this.formatNumbers(this.state.metrics.globalAccuracy, accuracyKey);
-        const disparityAccuracyString = this.formatNumbers(this.state.metrics.accuracyDisparity, accuracyKey);
-        let selectedMetric = AccuracyOptions[this.props.accuracyPickerProps.selectedAccuracyKey];
-        // handle custom metric case
-        if (selectedMetric === undefined) {
-            selectedMetric = this.props.accuracyPickerProps.accuracyOptions.find(metric => metric.key === this.props.accuracyPickerProps.selectedAccuracyKey)
-        }
-        
-        const globalOutcomeString = this.formatNumbers(this.state.metrics.globalOutcome, outcomeKey);
-        const disparityOutcomeString = this.formatNumbers(this.state.metrics.outcomeDisparity, outcomeKey);
-        const formattedBinAccuracyValues = this.state.metrics.binnedAccuracy.map(value => 
-            this.formatNumbers(value, accuracyKey));
-        const formattedBinOutcomeValues = this.state.metrics.binnedOutcome.map(value => 
-            this.formatNumbers(value, outcomeKey));
->>>>>>> 5fb14da3
+
         return (<div style={{height: "100%", overflowY:"auto"}}>
             <div className={WizardReport.classNames.header}>
                 {this.props.modelCount > 1 &&
@@ -728,57 +716,8 @@
                             {localization.Report.backToComparisons}
                         </ActionButton>
                     </div>}
-<<<<<<< HEAD
                     <div className={WizardReport.classNames.modelLabel}>
                         {localization.Report.assessmentResults} <b>{this.props.dashboardContext.modelNames[this.props.selectedModelIndex]}</b>
-=======
-                <div className={WizardReport.classNames.headerTitle}>{localization.Report.title}</div>
-                <div className={WizardReport.classNames.bannerWrapper}>
-                    <div className={WizardReport.classNames.headerBanner}>
-                        <div className={WizardReport.classNames.metricText}>{globalAccuracyString}</div>
-                        <div className={WizardReport.classNames.firstMetricLabel}>{localization.formatString(localization.Report.globalAccuracyText, selectedMetric.title.toLowerCase())}</div>
-                        <div className={WizardReport.classNames.metricText}>{disparityAccuracyString}</div>
-                        <div className={WizardReport.classNames.metricLabel}>{localization.formatString(localization.Report.accuracyDisparityText, selectedMetric.title.toLowerCase())}</div>
-                    </div>
-                    <ActionButton
-                        className={WizardReport.classNames.editButton}
-                        iconProps={{iconName: "Edit"}}
-                        onClick={this.onEditConfigs}>{localization.Report.editConfiguration}</ActionButton>
-                </div>
-            </div>
-            <div className={WizardReport.classNames.presentationArea} style={{height: `${areaHeights}px`}}>
-                    <SummaryTable 
-                        binGroup={this.props.dashboardContext.modelMetadata.featureNames[this.props.featureBinPickerProps.selectedBinIndex]}
-                        binLabels={this.props.dashboardContext.groupNames}
-                        formattedBinValues={formattedBinAccuracyValues}
-                        metricLabel={selectedMetric.title}
-                        binValues={this.state.metrics.binnedAccuracy}/>
-                    <div className={WizardReport.classNames.chartWrapper}>
-                        <div className={WizardReport.classNames.chartHeader}>{accuracyChartHeader}</div>
-                        <div className={WizardReport.classNames.chartBody}>
-                            <AccessibleChart
-                                plotlyProps={accuracyPlot}
-                                sharedSelectionContext={undefined}
-                                theme={undefined}
-                            />
-                        </div>
-                    </div>
-                    <div className={WizardReport.classNames.mainRight}>
-                        <div className={WizardReport.classNames.rightTitle}>{localization.ModelComparison.howToRead}</div>
-                        <div className={WizardReport.classNames.rightText}>{howToReadAccuracySection}</div>
-                        {/* <div className={WizardReport.classNames.insights}>{localization.ModelComparison.insights}</div>
-                        <div className={WizardReport.classNames.insightsText}>{localization.loremIpsum}</div> */}
-                    </div>
-            </div>
-            <div className={WizardReport.classNames.header}>
-                <div className={WizardReport.classNames.headerTitle}>{localization.Report.outcomesTitle}</div>
-                <div className={WizardReport.classNames.bannerWrapper}>
-                    <div className={WizardReport.classNames.headerBanner}>
-                        <div className={WizardReport.classNames.metricText}>{globalOutcomeString}</div>
-                        <div className={WizardReport.classNames.firstMetricLabel}>{localization.formatString(localization.Report.globalAccuracyText, outcomeMetric.title.toLowerCase())}</div>
-                        <div className={WizardReport.classNames.metricText}>{disparityOutcomeString}</div>
-                        <div className={WizardReport.classNames.metricLabel}>{localization.formatString(localization.Report.accuracyDisparityText, outcomeMetric.title.toLowerCase())}</div>
->>>>>>> 5fb14da3
                     </div>
                     <div className={WizardReport.classNames.headerOptions}>
                         <Dropdown
