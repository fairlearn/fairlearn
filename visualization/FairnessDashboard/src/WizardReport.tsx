--- conflicted
+++ resolved
@@ -1,4 +1,3 @@
-<<<<<<< HEAD
 import React from "react";
 import ReactModal from "react-modal";
 import { Stack, StackItem } from "office-ui-fabric-react/lib/Stack";
@@ -9,33 +8,18 @@
 import { Dropdown, DropdownMenuItemType, IDropdownStyles, IDropdownOption } from 'office-ui-fabric-react/lib/Dropdown';
 import { Spinner, SpinnerSize } from 'office-ui-fabric-react/lib/Spinner';
 import { mergeStyleSets } from "@uifabric/styling";
-=======
 import { getTheme } from "@uifabric/styling";
->>>>>>> 71c39dad
 import _ from "lodash";
 import { AccessibleChart, IPlotlyProperty } from "mlchartlib";
 import { ActionButton } from "office-ui-fabric-react/lib/Button";
-<<<<<<< HEAD
 import { SummaryTable } from "./Controls/SummaryTable";
 import { OverallTable } from "./Controls/OverallTable";
 import { PredictionTypes, IMetricResponse } from "./IFairnessProps";
-=======
-import { Spinner, SpinnerSize } from 'office-ui-fabric-react/lib/Spinner';
-import { Text } from "office-ui-fabric-react/lib/Text";
-import React from "react";
->>>>>>> 71c39dad
 import { AccuracyOptions } from "./AccuracyMetrics";
 import { ChartColors } from "./ChartColors";
-<<<<<<< HEAD
 import { withSlots } from "office-ui-fabric-react/lib/Foundation";
-=======
-import { IModelComparisonProps } from "./Controls/ModelComparisonChart";
-import { SummaryTable } from "./Controls/SummaryTable";
-import { IMetricResponse, PredictionTypes } from "./IFairnessProps";
-import { localization } from "./Localization/localization";
+import { WizardReportStyles } from "./WizardReport.styles";
 import { ParityModes } from "./ParityMetrics";
-import { WizardReportStyles } from "./WizardReport.styles";
->>>>>>> 71c39dad
 
 const theme = getTheme();
 interface IMetrics {
@@ -77,271 +61,6 @@
         }]
     };
 
-<<<<<<< HEAD
-    private static readonly classNames = mergeStyleSets({
-        spinner: {
-            margin: "auto",
-            padding: "40px"
-        },
-        header: {
-            padding: "0px 50px 20px 50px",
-            backgroundColor: "#222222"
-        },
-        multimodelButton: {
-            marginTop: "20px",
-            padding: 0,
-            color: "#ffffff",
-            fontSize: "12px",
-            fontWeight: "400"
-        },
-        headerTitle: {
-            paddingTop: "10px",
-            color: "#ffffff",
-            fontSize: "30px",
-            lineHeight: "43px",
-            fontWeight: "300"
-        },
-        headerBanner: {
-            display: "flex"
-        },
-        headerOptions: {
-            backgroundColor: "#222222",
-        },
-        bannerWrapper: {
-            width: "100%",
-            paddingTop: "18px",
-            paddingBottom: "15px",
-            display: "inline-flex",
-            flexDirection: "row",
-            justifyContent: "space-between"
-        },
-        editButton: {
-            color: "#ffffff",
-            fontSize: "12px",
-            lineHeight: "20px",
-            fontWeight: "400"
-        },
-        metricText: {
-            color: "#333333",
-            fontSize: "36px",
-            lineHeight: "44px",
-            fontWeight: "100",
-            paddingRight: "12px"
-        },
-        firstMetricLabel: {
-            color: "#333333",
-            fontSize: "12px",
-            lineHeight: "16px",
-            fontWeight: "400",
-            padding: "8px 12px 0 12px",
-            maxWidth: "120px",
-            borderRight: "1px solid #CCCCCC",
-            marginRight: "20px"
-        },
-        metricLabel: {
-            color: "#333333",
-            fontSize: "12px",
-            lineHeight: "16px",
-            fontWeight: "400",
-            paddingTop: "8px",
-            maxWidth: "130px"
-        },
-        expandAttributes: {
-            color: "#333333",
-            fontSize: "12px",
-            lineHeight: "16px",
-            fontWeight: "normal",
-            height: "26px",
-            marginLeft: "50px"
-        },
-        overallArea: {
-            display: "flex",
-            flexDirection: "row",
-            padding: "20px 0 30px 50px",
-            backgroundColor: 'white'
-        },
-        presentationArea: {
-            display: "flex",
-            flexDirection: "row",
-            padding: "20px 0 30px 50px",
-            backgroundColor: 'white'
-        },
-        chartWrapper: {
-            flex: "1 0 40%",
-            display: "flex",
-            flexDirection: "column"
-        },
-        chartBody: {
-            flex: 1
-        },
-        chartHeader: {
-            height: "23px",
-            paddingLeft: "10px",
-            color: "#333333",
-            fontSize: "12px",
-            lineHeight: "12px",
-            fontWeight: "500"
-        },
-        dropDown: {
-            margin: "10px 0px",
-            display: "inline-block"
-        },
-        main: {
-            display: "flex",
-            flexDirection: "row"
-        },
-        mainLeft: {
-            width: "75%",
-        },
-        mainRight: {
-            marginLeft: "20px",
-            width: "240px",
-            paddingLeft: "35px",
-            // flexBasis: "300px",
-            // flexShrink: 1,
-            backgroundColor: "#f2f2f2",
-            boxShadow: "-1px 0px 0px #D2D2D2"
-        },
-        rightTitle: {
-            color: "#333333",
-            fontSize: "12px",
-            lineHeight: "16px",
-            fontWeight: "500",
-            paddingBottom: "11px",
-            borderBottom: "1px solid #CCCCCC"
-        },
-        rightText: {
-            padding: "16px 15px 30px 0",
-            color: "#333333",
-            fontSize: "15px",
-            lineHeight: "18px",
-            fontWeight: "400"
-            // borderBottom: "0.5px dashed #CCCCCC"
-        },
-        insights: {
-            // textTransform: "uppercase",
-            color: "#333333",
-            fontSize: "18px",
-            lineHeight: "22px",
-            fontWeight: "normal",
-            padding: "18px 0",
-        },
-        insightsText: {
-            color: "#333333",
-            fontSize: "12px",
-            lineHeight: "16px",
-            fontWeight: "normal",
-            paddingBottom: "18px",
-            paddingRight: "15px"
-            // borderBottom: "1px solid #CCCCCC"
-        },
-        downloadReport: {
-            color: "#333333",
-            fontSize: "12px",
-            lineHeight: "16px",
-            fontWeight: "normal",
-            paddingTop: "20px",
-            paddingBottom: "20px",
-            paddingLeft: "0px",
-            // border: "1px solid #CCCCCC"
-        },
-        tableWrapper: {
-            paddingBottom: "20px"
-        },
-        textRow: {
-            float: "left",
-            display: "flex",
-            flexDirection: "row",
-            alignItems: "center",
-            paddingBottom: "7px",
-            paddingLeft: "50px",
-            paddingRight: "50px"
-        },
-        infoButton: {
-            color: "#999999",
-            float: "left",
-            width: "15px",
-            height: "15px",
-            textAlign: "center",
-            fontSize: "12px",
-            lineHeight: "14px",
-            fontWeight: "600",
-            borderRadius: "50%",
-            border: "1px solid",
-            marginTop: "3px",
-            marginRight: "3px",
-            marginLeft: "250px"
-        },
-        closeButton: {
-            color: "#FFFFFF",
-            float: "right",
-            fontFamily: "Arial",
-            fontSize: "20px",
-            lineHeight: "20px",
-            fontWeight: "400",
-            paddingLeft: "20px"
-        },
-        doneButton: {
-            color: "#FFFFFF",
-            borderRadius: "5px",
-            background: "#5A53FF",
-            padding: "5px 15px",
-            selectors: {
-                '&:hover': { color: "#ffffff" }
-            }
-        },
-        equalizedOdds: {
-            float: "left",
-            fontSize: "18px",
-            lineHeight: "22px",
-            fontWeight: "normal",
-            paddingTop: "30px",
-            paddingLeft: "50px"
-        },
-        howTo: {
-            paddingTop: "20px",
-            paddingLeft: "100px"
-        },
-        colorBlock: {
-            width: "15px",
-            height: "15px",
-            marginRight: "9px"
-        },
-        modalContentHelp: {
-            float: 'left',
-            paddingTop: '10px',
-            paddingRight: '20px',
-            wordWrap: "break-word",
-            width: "300px",
-            textAlign: "center"
-        },
-        multimodelSection: {
-            display: "flex",
-            flexDirection:"row"
-        },
-        modelLabel: {
-            alignSelf: "center",
-            color: "#ffffff",
-            fontSize: "26px",
-            fontWeight: "400",
-            paddingTop: "10px",
-            paddingBottom: "10px"
-        },
-        legendTitle: {
-            color: "#333333",
-            fontSize: "12px",
-            lineHeight: "16px",
-        },
-        legendSubtitle: {
-            color: "#666666",
-            fontSize: "9px",
-            lineHeight: "12x",
-            fontStyle: "italic"
-        }
-    });
-
-=======
->>>>>>> 71c39dad
     private static barPlotlyProps: IPlotlyProperty = {
         config: { displaylogo: false, responsive: true, modeBarButtonsToRemove: ['toggleSpikelines', 'hoverClosestCartesian', 'hoverCompareCartesian', 'zoom2d', 'pan2d', 'select2d', 'lasso2d', 'zoomIn2d', 'zoomOut2d', 'autoScale2d', 'resetScale2d'] },
         data: [
@@ -365,11 +84,7 @@
             },
             showlegend: false,
             hovermode: 'closest',
-<<<<<<< HEAD
-            plot_bgcolor: "#F2F2F2",
-=======
             plot_bgcolor: theme.semanticColors.bodyFrameBackground,
->>>>>>> 71c39dad
             xaxis: {
                 fixedrange: true,
                 autorange: true,
@@ -391,7 +106,7 @@
     };
 
     render(): React.ReactNode {
-<<<<<<< HEAD
+        const styles = WizardReportStyles();
         const dropdownStyles: Partial<IDropdownStyles> = {
             dropdown: { width: 180,selectors: {
                 ':focus .ms-Dropdown-title': {
@@ -434,15 +149,6 @@
         };
 
         const featureOptions: IDropdownOption[] = this.props.dashboardContext.modelMetadata.featureNames.map(x => { return {key: x, text: x}});
-=======
-        const styles = WizardReportStyles();
-        if (!this.state || !this.state.metrics) {
-            this.loadData();
-            return (
-                <Spinner className={styles.spinner} size={SpinnerSize.large} label={localization.calculating}/>
-            );
-        }
->>>>>>> 71c39dad
 
         const alternateHeight = this.props.featureBinPickerProps.featureBins[this.props.featureBinPickerProps.selectedBinIndex].labelArray.length * 60 + 106;
         const areaHeights = Math.max(300, alternateHeight);
@@ -464,11 +170,10 @@
         let accuracyChartHeader: string = "";
         let opportunityChartHeader: string = "";
 
-<<<<<<< HEAD
         var mainChart;
         if (!this.state || !this.state.metrics) {
             this.loadData();
-            mainChart = <Spinner className={WizardReport.classNames.spinner} size={SpinnerSize.large} label={localization.calculating}/>;
+            mainChart = <Spinner className={styles.spinner} size={SpinnerSize.large} label={localization.calculating}/>;
         }
         else {
             if (this.props.dashboardContext.modelMetadata.predictionType === PredictionTypes.binaryClassification) {
@@ -478,7 +183,7 @@
                         y: nameIndex,
                         text: this.state.metrics.binnedOverprediction.map(num => this.formatNumbers((num as number), "accuracy_score", false, 2)),
                         name: localization.Metrics.overprediction,
-                        width: 0.2,
+                        width: 0.5,
                         color: ChartColors[0],
                         orientation: 'h',
                         type: 'bar',
@@ -489,7 +194,7 @@
                         y: nameIndex,
                         text: this.state.metrics.binnedUnderprediction.map(num => this.formatNumbers((num as number), "accuracy_score", false, 2)),
                         name: localization.Metrics.underprediction,
-                        width: 0.2,
+                        width: 0.5,
                         color: ChartColors[1],
                         orientation: 'h',
                         type: 'bar',
@@ -504,7 +209,7 @@
                         y: 1,
                         yref: 'paper', xref: 'paper',
                         showarrow: false,
-                        font: {color:'#666666', size: 10}
+                        font: {color:theme.semanticColors.bodySubtext, size: 10}
                     },
                     {
                         text: localization.Report.overestimationError,
@@ -512,7 +217,7 @@
                         y: 1,
                         yref: 'paper', xref: 'paper',
                         showarrow: false,
-                        font: {color:'#666666', size: 10}
+                        font: {color:theme.semanticColors.bodySubtext, size: 10}
                     }
                 ];
                 accuracyPlot.layout.xaxis.tickformat = ',.0%';
@@ -530,14 +235,27 @@
                     } as any
                 ];
                 opportunityPlot.layout.xaxis.tickformat = ',.0%';
-                howToReadAccuracySection = (<div>
-                    <div className={WizardReport.classNames.textRow}>{localization.Report.classificationAccuracyHowToRead3}</div>
-                    <div className={WizardReport.classNames.textRow}>{localization.Report.classificationAccuracyHowToRead2}</div>
-                    <div className={WizardReport.classNames.textRow}>{localization.Report.classificationAccuracyHowToRead3}</div>
+                howToReadAccuracySection = (<div className={styles.rightText}>
+                    <div className={styles.textRow}>
+                        <div className={styles.colorBlock} style={{backgroundColor: ChartColors[1]}}/>
+                        <div>
+                            <Text block>{localization.Report.underestimationError}</Text>
+                            <Text block>{localization.Report.underpredictionExplanation}</Text>
+                        </div>
+                    </div>
+                    <div className={styles.textRow}>
+                        <div className={styles.colorBlock} style={{backgroundColor: ChartColors[0]}}/>
+                        <div>  
+                            <Text block>{localization.Report.overestimationError}</Text>
+                            <Text block>{localization.Report.overpredictionExplanation}</Text>
+                        </div>
+                    </div>
+                        <Text block>{localization.Report.classificationAccuracyHowToRead1}</Text>
+                        <Text block>{localization.Report.classificationAccuracyHowToRead2}</Text>
+                        <Text block>{localization.Report.classificationAccuracyHowToRead3}</Text>
                 </div>);
-                howToReadOutcomesSection = (<div>
-                    <div className={WizardReport.classNames.textRow}>{localization.Report.classificationOutcomesHowToRead}</div>
-                </div>);
+                howToReadOutcomesSection = <Text className={styles.textRow} block>{localization.Report.classificationOutcomesHowToRead}</Text>
+            
             } if (this.props.dashboardContext.modelMetadata.predictionType === PredictionTypes.probability) {
                 accuracyPlot.data = [
                     {
@@ -545,7 +263,7 @@
                         y: nameIndex,
                         text: this.state.metrics.binnedOverprediction.map(num => this.formatNumbers((num as number), "overprediction", false, 2)),
                         name: localization.Metrics.overprediction,
-                        width: 0.2,
+                        width: 0.5,
                         color: ChartColors[0],
                         orientation: 'h',
                         type: 'bar',
@@ -556,7 +274,7 @@
                         y: nameIndex,
                         text: this.state.metrics.binnedUnderprediction.map(num => this.formatNumbers((num as number), "underprediction", false, 2)),
                         name: localization.Metrics.underprediction,
-                        width: 0.2,
+                        width: 0.5,
                         color: ChartColors[1],
                         orientation: 'h',
                         type: 'bar',
@@ -571,7 +289,7 @@
                         y: 1,
                         yref: 'paper', xref: 'paper',
                         showarrow: false,
-                        font: {color:'#666666', size: 10}
+                        font: {color:theme.semanticColors.bodySubtext, size: 10}
                     },
                     {
                         text: localization.Report.overestimationError,
@@ -579,7 +297,7 @@
                         y: 1,
                         yref: 'paper', xref: 'paper',
                         showarrow: false,
-                        font: {color:'#666666', size: 10}
+                        font: {color:theme.semanticColors.bodySubtext, size: 10}
                     }
                 ];
                 const opportunityText = this.state.metrics.predictions.map(val => {
@@ -603,20 +321,20 @@
                     } as any
                 ];
                 howToReadAccuracySection = (<div>
-                    <div className={WizardReport.classNames.textRow}>
-                        <div className={WizardReport.classNames.colorBlock} style={{backgroundColor: ChartColors[0]}}/>
-                        <div>{localization.Report.overestimationError}</div>
+                    <div className={styles.textRow}>
+                        <div className={styles.colorBlock} style={{backgroundColor: ChartColors[0]}}/>
+                        <Text block>{localization.Report.overestimationError}</Text>
                     </div>
-                    <div className={WizardReport.classNames.textRow}>
-                        <div className={WizardReport.classNames.colorBlock} style={{backgroundColor: ChartColors[1]}}/>
-                        <div>{localization.Report.underestimationError}</div>
+                    <div className={styles.textRow}>
+                        <div className={styles.colorBlock} style={{backgroundColor: ChartColors[1]}}/>
+                        <Text block>{localization.Report.underestimationError}</Text>
                     </div>
-                    <div className={WizardReport.classNames.textRow}>{localization.Report.probabilityAccuracyHowToRead1}</div>
-                    <div className={WizardReport.classNames.textRow}>{localization.Report.probabilityAccuracyHowToRead2}</div>
-                    <div className={WizardReport.classNames.textRow}>{localization.Report.probabilityAccuracyHowToRead3}</div>
+                    <Text className={styles.textRow} block>{localization.Report.probabilityAccuracyHowToRead1}</Text>
+                    <Text className={styles.textRow} block>{localization.Report.probabilityAccuracyHowToRead2}</Text>
+                    <Text className={styles.textRow} block>{localization.Report.probabilityAccuracyHowToRead3}</Text>
                 </div>);
                 howToReadOutcomesSection = (<div>
-                    <div className={WizardReport.classNames.textRow}>{localization.Report.regressionOutcomesHowToRead}</div>
+                    <Text className={styles.textRow} block>{localization.Report.regressionOutcomesHowToRead}</Text>
                 </div>);
                 opportunityChartHeader = localization.Report.distributionOfPredictions;
             } if (this.props.dashboardContext.modelMetadata.predictionType === PredictionTypes.regression) {
@@ -664,19 +382,18 @@
                     } as any
                 ];
                 howToReadAccuracySection = (<div>
-                    <div className={WizardReport.classNames.textRow}>{localization.Report.regressionAccuracyHowToRead}</div>
+                    <Text className={styles.textRow} block>{localization.Report.regressionAccuracyHowToRead}</Text>
                 </div>);
                 howToReadOutcomesSection = (<div>
-                    <div className={WizardReport.classNames.textRow}>{localization.Report.regressionOutcomesHowToRead}</div>
+                    <Text className={styles.textRow} block>{localization.Report.regressionOutcomesHowToRead}</Text>
                 </div>);
                 opportunityChartHeader = localization.Report.distributionOfPredictions;
                 accuracyChartHeader = localization.Report.distributionOfErrors;
             }
-            
+                
             const globalAccuracyString = this.formatNumbers(this.state.metrics.globalAccuracy, accuracyKey);
             const disparityAccuracyString = this.formatNumbers(this.state.metrics.accuracyDisparity, accuracyKey);
             let selectedMetric = AccuracyOptions[this.props.accuracyPickerProps.selectedAccuracyKey];
-            
             // handle custom metric case
             if (selectedMetric === undefined) {
                 selectedMetric = this.props.accuracyPickerProps.accuracyOptions.find(metric => metric.key === this.props.accuracyPickerProps.selectedAccuracyKey)
@@ -702,9 +419,9 @@
             const metricLabels = [AccuracyOptions[accuracyKey].title, AccuracyOptions[outcomeKey].title, AccuracyOptions[overpredicitonKey].title, AccuracyOptions[underpredictionKey].title];
 
             mainChart = 
-                    <div className={WizardReport.classNames.main}>
-                        <div className={WizardReport.classNames.mainLeft}>
-                            <div className={WizardReport.classNames.overallArea} style={{height: !this.state.expandAttributes && "150px" || this.state.expandAttributes && `${150 + 50*(areaHeights/150)}px` }}>
+                    <div className={styles.main}>
+                        <div className={styles.mainLeft}>
+                            <div className={styles.overallArea} style={{height: !this.state.expandAttributes && "150px" || this.state.expandAttributes && `${150 + 50*(areaHeights/150)}px` }}>
                                 <OverallTable
                                     binGroup={this.props.dashboardContext.modelMetadata.featureNames[this.props.featureBinPickerProps.selectedBinIndex]}
                                     binLabels={this.props.dashboardContext.groupNames}
@@ -714,15 +431,15 @@
                                     expandAttributes={this.state.expandAttributes}
                                     binValues={this.state.metrics.binnedAccuracy}/>
                             </div>
-                            <div className={WizardReport.classNames.expandAttributes} onClick={this.expandAttributes}>
+                            <div className={styles.expandAttributes} onClick={this.expandAttributes}>
                                 <svg style={{verticalAlign: "middle", marginRight: "10px"}} width="9" height="6" viewBox="0 0 9 6" fill="none" xmlns="http://www.w3.org/2000/svg">
                                     <path d={this.state.expandAttributes && "M8 5L4 1L0 5" || !this.state.expandAttributes && "M0 1L4 5L8 1"} stroke="#666666" strokeLinecap="round" strokeLinejoin="round"/>
                                 </svg>
                                 <span>{this.state.expandAttributes && localization.Report.collapseSensitiveAttributes || !this.state.expandAttributes && localization.Report.expandSensitiveAttributes}</span>
                             </div>
-                            <div className={WizardReport.classNames.equalizedOdds}>{localization.Report.equalizedOddsDisparity}</div>
-                            <div className={WizardReport.classNames.howTo}>
-                                    <ActionButton onClick={this.handleOpenModalHelp}><div className={WizardReport.classNames.infoButton}>i</div>{localization.ModelComparison.howToRead}</ActionButton>
+                            <div className={styles.equalizedOdds}>{localization.Report.equalizedOddsDisparity}</div>
+                            <div className={styles.howTo}>
+                                    <ActionButton onClick={this.handleOpenModalHelp}><div className={styles.infoButton}>i</div>{localization.ModelComparison.howToRead}</ActionButton>
                                     <ReactModal
                                         style={modalStyles}
                                         appElement={document.getElementById('app') as HTMLElement}
@@ -730,19 +447,19 @@
                                         contentLabel="Minimal Modal Example"
                                         >
                                         {/* <ActionButton className={WizardReport.classNames.closeButton} onClick={this.handleCloseModalHelp}>x</ActionButton> */}
-                                        <p className={WizardReport.classNames.modalContentHelp}>{localization.Report.classificationAccuracyHowToRead1}<br/><br/>{localization.Report.classificationAccuracyHowToRead2}<br/><br/>{localization.Report.classificationAccuracyHowToRead3}<br /><br /><ActionButton className={WizardReport.classNames.doneButton} onClick={this.handleCloseModalHelp}>Done</ActionButton></p>
+                                        <p className={styles.modalContentHelp}>{localization.Report.classificationAccuracyHowToRead1}<br/><br/>{localization.Report.classificationAccuracyHowToRead2}<br/><br/>{localization.Report.classificationAccuracyHowToRead3}<br /><br /><ActionButton className={styles.doneButton} onClick={this.handleCloseModalHelp}>Done</ActionButton></p>
                                     </ReactModal>
                             </div>
-                            <div className={WizardReport.classNames.presentationArea} style={{height: `${areaHeights}px`}}>
+                            <div className={styles.presentationArea} style={{height: `${areaHeights}px`}}>
                                 <SummaryTable 
                                     binGroup={this.props.dashboardContext.modelMetadata.featureNames[this.props.featureBinPickerProps.selectedBinIndex]}
                                     binLabels={this.props.dashboardContext.groupNames}
                                     formattedBinValues={formattedBinAccuracyValues}
                                     metricLabel={selectedMetric.title}
                                     binValues={this.state.metrics.binnedAccuracy}/>
-                                <div className={WizardReport.classNames.chartWrapper}>
-                                    <div className={WizardReport.classNames.chartHeader}>{accuracyChartHeader}</div>
-                                    <div className={WizardReport.classNames.chartBody}>
+                                <div className={styles.chartWrapper}>
+                                    <div className={styles.chartHeader}>{accuracyChartHeader}</div>
+                                    <div className={styles.chartBody}>
                                         <AccessibleChart
                                             plotlyProps={accuracyPlot}
                                             sharedSelectionContext={undefined}
@@ -751,23 +468,23 @@
                                     </div>
                                 </div>
                             </div>
-                            <div className={WizardReport.classNames.textRow}>
-                                <div className={WizardReport.classNames.colorBlock} style={{backgroundColor: ChartColors[1]}}/>
+                            <div className={styles.textRow}>
+                                <div className={styles.colorBlock} style={{backgroundColor: ChartColors[1]}}/>
                                 <div>
-                                    <div className={WizardReport.classNames.legendTitle}>{localization.Report.underestimationError}</div>
-                                    <div className={WizardReport.classNames.legendSubtitle}>{localization.Report.underpredictionExplanation}</div>
+                                    <div className={styles.legendTitle}>{localization.Report.underestimationError}</div>
+                                    <div className={styles.legendSubtitle}>{localization.Report.underpredictionExplanation}</div>
                                 </div>
                             </div>
-                            <div className={WizardReport.classNames.textRow}>
-                                <div className={WizardReport.classNames.colorBlock} style={{backgroundColor: ChartColors[0]}}/>
+                            <div className={styles.textRow}>
+                                <div className={styles.colorBlock} style={{backgroundColor: ChartColors[0]}}/>
                                 <div>
-                                    <div className={WizardReport.classNames.legendTitle}>{localization.Report.overestimationError}</div>
-                                    <div className={WizardReport.classNames.legendSubtitle}>{localization.Report.overpredictionExplanation}</div>
+                                    <div className={styles.legendTitle}>{localization.Report.overestimationError}</div>
+                                    <div className={styles.legendSubtitle}>{localization.Report.overpredictionExplanation}</div>
                                 </div>
                             </div>
                         </div>
-                        <div className={WizardReport.classNames.mainRight}>
-                            <div className={WizardReport.classNames.insights}>
+                        <div className={styles.mainRight}>
+                            <div className={styles.insights}>
                                 <svg style={{verticalAlign: "middle", marginRight: "10px"}} width="24" height="28" viewBox="0 0 24 28" fill="none" xmlns="http://www.w3.org/2000/svg">
                                     <path fillRule="evenodd" clipRule="evenodd" d="M11.5812 4.30233C15.9998 4.06977 19.6626 7.61628 19.6626 11.9767C19.6626 13.7791 19.0231 15.4651 17.9184 16.8023C16.5812 18.4884 15.8835 20.3488 15.8835 22.2674V22.6744C15.8835 23.0233 15.651 23.2558 15.3021 23.2558H8.49981C8.15097 23.2558 7.91842 23.0233 7.91842 22.6744V22.3256C7.91842 20.2907 7.27888 18.3721 6.05795 16.9767C4.77888 15.5233 4.13935 13.6047 4.19749 11.6279C4.3719 7.73256 7.62772 4.47674 11.5812 4.30233ZM9.13935 22.093H14.7789C14.7789 20 15.5928 17.907 17.0463 16.1047C17.9766 14.8837 18.4998 13.4884 18.4998 11.9767C18.4998 8.25581 15.4184 5.23256 11.6393 5.40698C8.32539 5.5814 5.59283 8.31395 5.41842 11.686C5.36028 13.314 5.88353 14.9419 6.98818 16.2209C8.32539 17.7907 9.08121 19.8837 9.13935 22.093Z" fill="#666666"/>
                                     <path d="M15.3025 24.593H8.73276C8.38393 24.593 8.15137 24.8256 8.15137 25.1744C8.15137 25.5233 8.38393 25.7558 8.73276 25.7558H15.3025C15.6514 25.7558 15.8839 25.5233 15.8839 25.1744C15.8839 24.8256 15.6514 24.593 15.3025 24.593Z" fill="#666666"/>
@@ -782,8 +499,8 @@
                                 </svg>
                                 <span style={{verticalAlign: "middle"}}>{localization.ModelComparison.insights}</span>
                             </div>
-                            <div className={WizardReport.classNames.insightsText}>{localization.loremIpsum}</div>
-                            <div className={WizardReport.classNames.downloadReport}>
+                            <div className={styles.insightsText}>{localization.loremIpsum}</div>
+                            <div className={styles.downloadReport}>
                                 <svg style={{verticalAlign: "middle", marginRight: "10px"}} width="17" height="18" viewBox="0 0 17 18" fill="none" xmlns="http://www.w3.org/2000/svg">
                                     <path d="M16.4453 16.972C16.4453 17.3459 16.142 17.6492 15.7682 17.6492L1.47353 17.6492C1.0997 17.6492 0.79641 17.3459 0.79641 16.972C0.79641 16.5982 1.0997 16.2949 1.47353 16.2949H15.7682C15.9478 16.2949 16.1112 16.3649 16.2322 16.4789C16.3633 16.6023 16.4453 16.7775 16.4453 16.972Z" fill="#5A53FF"/>
                                     <path d="M9.57503 11.717L9.57503 0.877332C9.57503 0.499978 9.27728 0.194336 8.90935 0.194336C8.54172 0.194336 8.24397 0.499978 8.24397 0.877332L8.24397 11.717L4.92809 8.34501C4.66561 8.09107 4.25272 8.09811 3.99879 8.36204C3.74455 8.62476 3.74136 9.0474 3.99144 9.31482L8.44205 13.8395C8.70158 14.1034 9.11947 14.1034 9.3787 13.8395L13.8293 9.31482C13.9072 9.23958 13.9654 9.14731 14.0004 9.04566C14.0239 8.97686 14.0368 8.90397 14.038 8.82994C14.0412 8.64534 13.9716 8.46785 13.8455 8.33736C13.7194 8.20627 13.5466 8.13399 13.367 8.13519C13.28 8.13573 13.1951 8.15397 13.1163 8.18749C13.0329 8.22331 12.9565 8.27681 12.8927 8.34501L9.57503 11.717Z" fill="#5A53FF"/>
@@ -792,229 +509,6 @@
                             </div>
                         </div>
                     </div>
-=======
-        if (this.props.dashboardContext.modelMetadata.predictionType === PredictionTypes.binaryClassification) {
-            accuracyPlot.data = [
-                {
-                    x: this.state.metrics.binnedOverprediction,
-                    y: nameIndex,
-                    text: this.state.metrics.binnedOverprediction.map(num => this.formatNumbers((num as number), "accuracy_score", false, 2)),
-                    name: localization.Metrics.overprediction,
-                    width: 0.5,
-                    color: ChartColors[0],
-                    orientation: 'h',
-                    type: 'bar',
-                    textposition: 'auto',
-                    hoverinfo: "skip"
-                } as any, {
-                    x: this.state.metrics.binnedUnderprediction.map(x => -1 * x),
-                    y: nameIndex,
-                    text: this.state.metrics.binnedUnderprediction.map(num => this.formatNumbers((num as number), "accuracy_score", false, 2)),
-                    name: localization.Metrics.underprediction,
-                    width: 0.5,
-                    color: ChartColors[1],
-                    orientation: 'h',
-                    type: 'bar',
-                    textposition: 'auto',
-                    hoverinfo: "skip"
-                }
-            ];
-            accuracyPlot.layout.annotations = [
-                {
-                    text: localization.Report.underestimationError,
-                    x: 0.02,
-                    y: 1,
-                    yref: 'paper', xref: 'paper',
-                    showarrow: false,
-                    font: {color:theme.semanticColors.bodySubtext, size: 10}
-                },
-                {
-                    text: localization.Report.overestimationError,
-                    x: 0.98,
-                    y: 1,
-                    yref: 'paper', xref: 'paper',
-                    showarrow: false,
-                    font: {color:theme.semanticColors.bodySubtext, size: 10}
-                }
-            ];
-            accuracyPlot.layout.xaxis.tickformat = ',.0%';
-            opportunityPlot.data = [
-                {
-                    x: this.state.metrics.binnedOutcome,
-                    y: nameIndex,
-                    text: this.state.metrics.binnedOutcome.map(num => this.formatNumbers((num as number), "selection_rate", false, 2)),
-                    name: outcomeMetric.title,
-                    color: ChartColors[0],
-                    orientation: 'h',
-                    type: 'bar',
-                    textposition: 'auto',
-                    hoverinfo: "skip"
-                } as any
-            ];
-            opportunityPlot.layout.xaxis.tickformat = ',.0%';
-            howToReadAccuracySection = (<div className={styles.rightText}>
-                <div className={styles.textRow}>
-                    <div className={styles.colorBlock} style={{backgroundColor: ChartColors[1]}}/>
-                    <div>
-                        <Text block>{localization.Report.underestimationError}</Text>
-                        <Text block>{localization.Report.underpredictionExplanation}</Text>
-                    </div>
-                </div>
-                <div className={styles.textRow}>
-                    <div className={styles.colorBlock} style={{backgroundColor: ChartColors[0]}}/>
-                    <div>  
-                        <Text block>{localization.Report.overestimationError}</Text>
-                        <Text block>{localization.Report.overpredictionExplanation}</Text>
-                    </div>
-                </div>
-                    <Text block>{localization.Report.classificationAccuracyHowToRead1}</Text>
-                    <Text block>{localization.Report.classificationAccuracyHowToRead2}</Text>
-                    <Text block>{localization.Report.classificationAccuracyHowToRead3}</Text>
-            </div>);
-            howToReadOutcomesSection = <Text className={styles.textRow} block>{localization.Report.classificationOutcomesHowToRead}</Text>
-        
-        } if (this.props.dashboardContext.modelMetadata.predictionType === PredictionTypes.probability) {
-            accuracyPlot.data = [
-                {
-                    x: this.state.metrics.binnedOverprediction,
-                    y: nameIndex,
-                    text: this.state.metrics.binnedOverprediction.map(num => this.formatNumbers((num as number), "overprediction", false, 2)),
-                    name: localization.Metrics.overprediction,
-                    width: 0.5,
-                    color: ChartColors[0],
-                    orientation: 'h',
-                    type: 'bar',
-                    textposition: 'auto',
-                    hoverinfo: "skip"
-                } as any, {
-                    x: this.state.metrics.binnedUnderprediction.map(x => -1 * x),
-                    y: nameIndex,
-                    text: this.state.metrics.binnedUnderprediction.map(num => this.formatNumbers((num as number), "underprediction", false, 2)),
-                    name: localization.Metrics.underprediction,
-                    width: 0.5,
-                    color: ChartColors[1],
-                    orientation: 'h',
-                    type: 'bar',
-                    textposition: 'auto',
-                    hoverinfo: "skip"
-                }
-            ];
-            accuracyPlot.layout.annotations = [
-                {
-                    text: localization.Report.underestimationError,
-                    x: 0.1,
-                    y: 1,
-                    yref: 'paper', xref: 'paper',
-                    showarrow: false,
-                    font: {color:theme.semanticColors.bodySubtext, size: 10}
-                },
-                {
-                    text: localization.Report.overestimationError,
-                    x: 0.9,
-                    y: 1,
-                    yref: 'paper', xref: 'paper',
-                    showarrow: false,
-                    font: {color:theme.semanticColors.bodySubtext, size: 10}
-                }
-            ];
-            const opportunityText = this.state.metrics.predictions.map(val => {
-                return localization.formatString(localization.Report.tooltipPrediction, 
-                    this.formatNumbers((val as number), "average", false, 3));
-            });
-            opportunityPlot.data = [
-                {
-                    x: this.state.metrics.predictions,
-                    y: this.props.dashboardContext.binVector,
-                    text: opportunityText,
-                    type: 'box',
-                    color: ChartColors[0],
-                    boxmean: true,
-                    orientation: 'h',
-                    boxpoints: 'all',
-                    hoverinfo: 'text',
-                    hoveron: "points",
-                    jitter: 0.4,
-                    pointpos: 0,
-                } as any
-            ];
-            howToReadAccuracySection = (<div>
-                <div className={styles.textRow}>
-                    <div className={styles.colorBlock} style={{backgroundColor: ChartColors[0]}}/>
-                    <Text block>{localization.Report.overestimationError}</Text>
-                </div>
-                <div className={styles.textRow}>
-                    <div className={styles.colorBlock} style={{backgroundColor: ChartColors[1]}}/>
-                    <Text block>{localization.Report.underestimationError}</Text>
-                </div>
-                <Text className={styles.textRow} block>{localization.Report.probabilityAccuracyHowToRead1}</Text>
-                <Text className={styles.textRow} block>{localization.Report.probabilityAccuracyHowToRead2}</Text>
-                <Text className={styles.textRow} block>{localization.Report.probabilityAccuracyHowToRead3}</Text>
-            </div>);
-            howToReadOutcomesSection = (<div>
-                <Text className={styles.textRow} block>{localization.Report.regressionOutcomesHowToRead}</Text>
-            </div>);
-            opportunityChartHeader = localization.Report.distributionOfPredictions;
-        } if (this.props.dashboardContext.modelMetadata.predictionType === PredictionTypes.regression) {
-            const opportunityText = this.state.metrics.predictions.map(val => {
-                return localization.formatString(localization.Report.tooltipPrediction, val);
-            });
-            const accuracyText = this.state.metrics.predictions.map((val, index) => {
-                return `${localization.formatString(
-                        localization.Report.tooltipError, 
-                        this.formatNumbers((this.state.metrics.errors[index] as number), "average", false, 3))
-                    }<br>${localization.formatString(
-                        localization.Report.tooltipPrediction, 
-                        this.formatNumbers((val as number), "average", false, 3))}`;
-            });
-            accuracyPlot.data = [
-                {
-                    x: this.state.metrics.errors,
-                    y: this.props.dashboardContext.binVector,
-                    text: accuracyText,
-                    type: 'box',
-                    color: ChartColors[0],
-                    orientation: 'h',
-                    boxmean: true,
-                    hoveron: "points",
-                    hoverinfo: 'text',
-                    boxpoints: 'all',
-                    jitter: 0.4,
-                    pointpos: 0,
-                } as any
-            ];
-            opportunityPlot.data = [
-                {
-                    x: this.state.metrics.predictions,
-                    y: this.props.dashboardContext.binVector,
-                    text: opportunityText,
-                    type: 'box',
-                    color: ChartColors[0],
-                    boxmean: true,
-                    orientation: 'h',
-                    hoveron: "points",
-                    boxpoints: 'all',
-                    hoverinfo: 'text',
-                    jitter: 0.4,
-                    pointpos: 0,
-                } as any
-            ];
-            howToReadAccuracySection = (<div>
-                <Text className={styles.textRow} block>{localization.Report.regressionAccuracyHowToRead}</Text>
-            </div>);
-            howToReadOutcomesSection = (<div>
-                <Text className={styles.textRow} block>{localization.Report.regressionOutcomesHowToRead}</Text>
-            </div>);
-            opportunityChartHeader = localization.Report.distributionOfPredictions;
-            accuracyChartHeader = localization.Report.distributionOfErrors;
-        }
-        
-        const globalAccuracyString = this.formatNumbers(this.state.metrics.globalAccuracy, accuracyKey);
-        const disparityAccuracyString = this.formatNumbers(this.state.metrics.accuracyDisparity, accuracyKey);
-        let selectedMetric = AccuracyOptions[this.props.accuracyPickerProps.selectedAccuracyKey];
-        // handle custom metric case
-        if (selectedMetric === undefined) {
-            selectedMetric = this.props.accuracyPickerProps.accuracyOptions.find(metric => metric.key === this.props.accuracyPickerProps.selectedAccuracyKey)
->>>>>>> 71c39dad
         }
 
         return (<div style={{height: "100%", overflowY:"auto"}}>
@@ -1027,14 +521,13 @@
                             onClick={this.clearModelSelection}>
                             {localization.Report.backToComparisons}
                         </ActionButton>
-<<<<<<< HEAD
                     </div>}
-                    <div className={WizardReport.classNames.modelLabel}>
+                    <div className={styles.modelLabel}>
                         {localization.Report.assessmentResults} <b>{this.props.dashboardContext.modelNames[this.props.selectedModelIndex]}</b>
                     </div>
-                    <div className={WizardReport.classNames.headerOptions}>
+                    <div className={styles.headerOptions}>
                         <Dropdown
-                            className={WizardReport.classNames.dropDown}
+                            className={styles.dropDown}
                             // label="Feature"
                             defaultSelectedKey={this.props.dashboardContext.modelMetadata.featureNames[this.props.featureBinPickerProps.selectedBinIndex]}
                             options={featureOptions}
@@ -1042,78 +535,6 @@
                             onChange={this.featureChanged}
                             styles={dropdownStyles}
                         />
-=======
-                        <Text variant={"large"} className={styles.modelLabel}>
-                            {this.props.dashboardContext.modelNames[this.props.selectedModelIndex]}
-                        </Text>
-                    </div>}
-                <Text variant={"mediumPlus"} className={styles.headerTitle}>{localization.Report.title}</Text>
-                <div className={styles.bannerWrapper}>
-                    <div className={styles.headerBanner}>
-                        <Text variant={"xxLargePlus"} className={styles.metricText} block>{globalAccuracyString}</Text>
-                        <Text className={styles.firstMetricLabel} block>{localization.formatString(localization.Report.globalAccuracyText, selectedMetric.alwaysUpperCase ? selectedMetric.title : selectedMetric.title.toLowerCase())}</Text>
-                        <Text variant={"xxLargePlus"} className={styles.metricText} block>{disparityAccuracyString}</Text>
-                        <Text className={styles.metricLabel} block>{localization.formatString(localization.Report.accuracyDisparityText, selectedMetric.alwaysUpperCase ? selectedMetric.title : selectedMetric.title.toLowerCase())}</Text>
-                    </div>
-                    <ActionButton
-                        iconProps={{iconName: "Edit"}}
-                        onClick={this.onEditConfigs}>{localization.Report.editConfiguration}</ActionButton>
-                </div>
-            </div>
-            <div className={styles.presentationArea} style={{height: `${areaHeights}px`}}>
-                    <SummaryTable 
-                        binGroup={this.props.dashboardContext.modelMetadata.featureNames[this.props.featureBinPickerProps.selectedBinIndex]}
-                        binLabels={this.props.dashboardContext.groupNames}
-                        formattedBinValues={formattedBinAccuracyValues}
-                        metricLabel={selectedMetric.title}
-                        binValues={this.state.metrics.binnedAccuracy}/>
-                    <div className={styles.chartWrapper}>
-                        <Text variant={"small"} className={styles.chartHeader}>{accuracyChartHeader}</Text>
-                        <div className={styles.chartBody}>
-                            <AccessibleChart
-                                plotlyProps={accuracyPlot}
-                                sharedSelectionContext={undefined}
-                                theme={undefined}
-                            />
-                        </div>
-                    </div>
-                    <div className={styles.mainRight}>
-                        <Text className={styles.rightTitle} block>{localization.ModelComparison.howToRead}</Text>
-                        {howToReadAccuracySection}
-                    </div>
-            </div>
-            <div className={styles.header}>
-                <Text variant={"mediumPlus"} className={styles.headerTitle}>{localization.Report.outcomesTitle}</Text>
-                <div className={styles.bannerWrapper}>
-                    <div className={styles.headerBanner}>
-                        <Text variant={"xxLargePlus"} className={styles.metricText} block>{globalOutcomeString}</Text>
-                        <Text className={styles.firstMetricLabel} block>{localization.formatString(localization.Report.globalAccuracyText, outcomeMetric.title.toLowerCase())}</Text>
-                        <Text variant={"xxLargePlus"} className={styles.metricText} block>{disparityOutcomeString}</Text>
-                        <Text className={styles.metricLabel} block>{localization.formatString(localization.Report.accuracyDisparityText, outcomeMetric.title.toLowerCase())}</Text>
-                    </div>
-                </div>
-            </div>
-            <div className={styles.presentationArea} style={{height: `${areaHeights}px`}}>
-                    <SummaryTable 
-                        binGroup={this.props.dashboardContext.modelMetadata.featureNames[this.props.featureBinPickerProps.selectedBinIndex]}
-                        binLabels={this.props.dashboardContext.groupNames}
-                        formattedBinValues={formattedBinOutcomeValues}
-                        metricLabel={outcomeMetric.title}
-                        binValues={this.state.metrics.binnedOutcome}/>
-                    <div className={styles.chartWrapper}>
-                        <Text variant={"small"} className={styles.chartHeader} block>{opportunityChartHeader}</Text>
-                        <div className={styles.chartBody}>
-                            <AccessibleChart
-                                plotlyProps={opportunityPlot}
-                                sharedSelectionContext={undefined}
-                                theme={undefined}
-                            />
-                        </div>
-                    </div>
-                    <div className={styles.mainRight}>
-                        <Text className={styles.rightTitle} block>{localization.ModelComparison.howToRead}</Text>
-                        <Text className={styles.rightText} block>{howToReadOutcomesSection}</Text>
->>>>>>> 71c39dad
                     </div>
             </div>
             {mainChart}
