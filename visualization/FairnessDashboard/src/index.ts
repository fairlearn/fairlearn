--- conflicted
+++ resolved
@@ -1,6 +1,2 @@
-<<<<<<< HEAD
-export * from "./FairnessWizard";
-export * from "./IFairnessProps"
-=======
 export * from './FairnessWizard';
->>>>>>> 0101983f
+export * from './IFairnessProps';