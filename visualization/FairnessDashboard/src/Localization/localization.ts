import LocalizedStrings from 'localized-strings';
import cs from "./cs-CZ.json";
import de from "./de-DE.json";
import en from './en.json';
import es from './es-ES.json';
import fr from "./fr-FR.json";
import hu from "./hu-HU.json";
import it from "./it-IT.json";
import ja from "./ja-JP.json";
import ko from "./ko-KR.json";
import nl from "./nl-NL.json";
import pl from "./pl-PL.json";
import ptbr from "./pt-BR.json";
import pt from "./pt-PT.json";
import ru from "./ru-RU.json";
import sv from "./sv-SE.json";
import tr from "./tr-TR.json";
import zhcn from "./zh-CN.json";
import zhtw from "./zh-TW.json";


export const localization = new LocalizedStrings({
    en,
<<<<<<< HEAD
    cs,
    de,
    es,
    fr,
    hu,
    it,
    ja,
    ko,
    nl,
    pl,
    "pt-BR": ptbr,
    "pt-PT": pt,
    ru,
    sv,
    tr,
    "zh-CN": zhcn,
    "zh-TW": zhtw
}) as any;
=======
});
>>>>>>> 0101983f
<|MERGE_RESOLUTION|>--- conflicted
+++ resolved
@@ -21,7 +21,6 @@
 
 export const localization = new LocalizedStrings({
     en,
-<<<<<<< HEAD
     cs,
     de,
     es,
@@ -39,7 +38,4 @@
     tr,
     "zh-CN": zhcn,
     "zh-TW": zhtw
-}) as any;
-=======
-});
->>>>>>> 0101983f
+}) as any;