--- conflicted
+++ resolved
@@ -19,92 +19,7 @@
     isMax: boolean;
 }
 
-<<<<<<< HEAD
-export class SummaryTable extends React.PureComponent<ISummaryTableProps> {
-    private static readonly classNames = mergeStyleSets({
-        minMaxLabel: {
-            padding: "1px 9px",
-            marginTop: "4px",
-            color: "#FFFFFF",
-            fontSize: "10px",
-            lineHeight: "20px",
-            fontWeight: "400",
-            backgroundColor: "#999999"
-        },
-        groupCol: {
-            display: "inline-flex",
-            flexDirection:"column",
-            height: "100%",
-            width: "max-content"
-        },
-        groupLabel: {
-            color: "#333333",
-            fontSize: "12px",
-            lineHeight: "15px",
-            fontWeight: "600",
-            height: "26px"
-        },
-        flexCol: {
-            display: "flex",
-            flex: 1,
-            flexDirection: "column",
-            borderTop: "1px solid #CCCCCC",
-            borderBottom: "1px solid #CCCCCC"
-        },
-        binBox: {
-            flex: 1,
-            // minWidth: "100px",
-            // maxWidth: "200px",
-            // width: "max-content",
-            width: "130px",
-            display: "flex",
-            flexDirection: "column",
-            justifyContent: "center",
-            borderBottom: "0.5px dashed #CCCCCC"
-        },
-        binTitle: {
-            color: "#333333",
-            fontSize: "12px",
-            lineHeight: "16px",
-            fontWeight: "normal"
-        },
-        metricCol: {
-            display: "inline-flex",
-            flexDirection:"column",
-            height: "100%",
-            width: "120px"
-        },
-        metricLabel: {
-            color: "#333333",
-            fontSize: "12px",
-            lineHeight: "12px",
-            fontWeight: "500",
-            height: "26px",
-            paddingLeft: "10px"
-        },
-        metricBox: {
-            flex: 1,
-            paddingLeft: "10px",
-            color: "#333333",
-            fontSize: "32px",
-            lineHeight: "39px",
-            fontWeight: "100",
-            display: "flex",
-            flexDirection: "column",
-            justifyContent: "center",
-            borderLeft: "0.5px dashed #CCCCCC",
-            borderBottom: "0.5px dashed #CCCCCC"
-
-        },
-        frame: {
-            paddingBottom: "19px",
-            display: "flex"
-        }
-    });
-    
-=======
 export class SummaryTable extends React.PureComponent<ISummaryTableProps> {    
->>>>>>> 71c39dad
     public render(): React.ReactNode {
         const styles = SummaryTableStyles();
         let minIndexes = [];
@@ -135,34 +50,19 @@
                     <Text variant={"small"} className={styles.groupLabel}>{this.props.binGroup}</Text>
                     <div className={styles.flexCol}>
                         {this.props.binLabels.map((label, index) => {
-<<<<<<< HEAD
-                            return (<div className={SummaryTable.classNames.binBox} key={index}>
-                                <div className={SummaryTable.classNames.binTitle}>{label}</div>
-                                {/* <Stack horizontal>
-                                    {minIndexes.includes(index) && <div className={SummaryTable.classNames.minMaxLabel}>{localization.Report.minTag}</div>}
-                                    {maxIndexes.includes(index) && <div className={SummaryTable.classNames.minMaxLabel}>{localization.Report.maxTag}</div>}
-                                </Stack> */}
-=======
                             return (<div className={styles.binBox} key={index}>
                                 <Text className={styles.binTitle}>{label}</Text>
-                                <Stack horizontal>
+                                {/*<Stack horizontal>
                                     {minIndexes.includes(index) && <Text variant={"xSmall"} className={styles.minMaxLabel}>{localization.Report.minTag}</Text>}
                                     {maxIndexes.includes(index) && <Text variant={"xSmall"} className={styles.minMaxLabel}>{localization.Report.maxTag}</Text>}
-                                </Stack>
->>>>>>> 71c39dad
+                                </Stack>*/}
                             </div>)
                         })}
                     </div>
                 </div>
-<<<<<<< HEAD
-                {/* <div className={SummaryTable.classNames.metricCol}>
-                    <div className={SummaryTable.classNames.metricLabel}>{this.props.metricLabel}</div>
-                    <div className={SummaryTable.classNames.flexCol}>
-=======
-                <div className={styles.metricCol}>
+                {/*<div className={styles.metricCol}>
                     <Text variant={"small"} className={styles.metricLabel}>{this.props.metricLabel}</Text>
                     <div className={styles.flexCol}>
->>>>>>> 71c39dad
                         {this.props.formattedBinValues.map((value, index) => {
                             return (
                             <Text variant={"xLargePlus"} className={styles.metricBox} key={index}>
