--- conflicted
+++ resolved
@@ -313,8 +313,7 @@
         }
         else {
             const data = this.state.accuracyArray.map((accuracy, index) => {
-
-<<<<<<< HEAD
+                
                 return {
                     Parity: this.state.disparityArray[index],
                     Accuracy: accuracy,
@@ -354,8 +353,15 @@
             const formattedMaxAccuracy = FormatMetrics.formatNumbers(maxAccuracy, this.props.accuracyPickerProps.selectedAccuracyKey);
             const formattedMinDisparity = FormatMetrics.formatNumbers(minDisparity, this.props.accuracyPickerProps.selectedAccuracyKey);
             const formattedMaxDisparity = FormatMetrics.formatNumbers(maxDisparity, this.props.accuracyPickerProps.selectedAccuracyKey);
-            const selectedMetric = AccuracyOptions[this.props.accuracyPickerProps.selectedAccuracyKey];
+           
+            let selectedMetric = AccuracyOptions[this.props.accuracyPickerProps.selectedAccuracyKey];
             
+             // handle custom metric case
+            if (selectedMetric === undefined) {
+                selectedMetric = this.props.accuracyPickerProps.accuracyOptions.find(metric => metric.key === this.props.accuracyPickerProps.selectedAccuracyKey)
+            }
+
+
             // const insights2 = [selectedMetric.title,
             //     localization.ModelComparison.rangesFrom,
             //     <strong>{formattedMinAccuracy}</strong>,
@@ -371,12 +377,12 @@
             // ];
     
             const insights2 = localization.formatString(
-                localization.ModelComparison.insightsText2, 
+                localization.ModelComparison.insightsText2,
                 selectedMetric.title,
                 formattedMinAccuracy,
                 formattedMaxAccuracy,
                 formattedMinDisparity,
-                formattedMaxDisparity,
+                formattedMaxDisparity
             );
     
             const insights3 = localization.formatString(
@@ -399,13 +405,15 @@
                 selectedMetric.title.toLowerCase(),
                 selectedMetric.isMinimization ? localization.ModelComparison.lower : localization.ModelComparison.higher
             );
+     
             const props = _.cloneDeep(this.plotlyProps);
             props.data = ChartBuilder.buildPlotlySeries(props.data[0], data).map(series => {
                 series.name = this.props.dashboardContext.modelNames[series.name];
                 series.text = this.props.dashboardContext.modelNames;
                 return series;
             });
-            const accuracyMetricTitle = AccuracyOptions[this.props.accuracyPickerProps.selectedAccuracyKey].title 
+            
+            const accuracyMetricTitle = selectedMetric.title 
             const parityMetricTitle = ParityOptions[this.props.parityPickerProps.selectedParityKey].title;
             props.layout.xaxis.title = accuracyMetricTitle;
             props.layout.yaxis.title = parityMetricTitle;
@@ -429,84 +437,7 @@
                             </div>
                         </div>;
         }
-=======
-        let minAccuracy: number = Number.MAX_SAFE_INTEGER;
-        let maxAccuracy: number = Number.MIN_SAFE_INTEGER;
-        let maxDisparity: number = Number.MIN_SAFE_INTEGER;
-        let minDisparity: number = Number.MAX_SAFE_INTEGER;
-        let minAccuracyIndex: number;
-        let maxAccuracyIndex: number;
-        let minDisparityIndex: number;
-        let maxDisparityIndex: number;
-        this.state.accuracyArray.forEach((value, index) => {
-            if (value >= maxAccuracy) {
-                maxAccuracyIndex = index;
-                maxAccuracy = value;
-            }
-            if (value <= minAccuracy) {
-                minAccuracyIndex = index;
-                minAccuracy = value;
-            }
-        });
-        this.state.disparityArray.forEach((value, index) => {
-            if (value >= maxDisparity) {
-                maxDisparityIndex = index;
-                maxDisparity = value;
-            }
-            if (value <= minDisparity) {
-                minDisparityIndex = index;
-                minDisparity = value;
-            }
-        });
-        const formattedMinAccuracy = FormatMetrics.formatNumbers(minAccuracy, this.props.accuracyPickerProps.selectedAccuracyKey);
-        const formattedMaxAccuracy = FormatMetrics.formatNumbers(maxAccuracy, this.props.accuracyPickerProps.selectedAccuracyKey);
-        const formattedMinDisparity = FormatMetrics.formatNumbers(minDisparity, this.props.accuracyPickerProps.selectedAccuracyKey);
-        const formattedMaxDisparity = FormatMetrics.formatNumbers(maxDisparity, this.props.accuracyPickerProps.selectedAccuracyKey);
-        let selectedMetric = AccuracyOptions[this.props.accuracyPickerProps.selectedAccuracyKey];
-        // handle custom metric case
-        if (selectedMetric === undefined) {
-            selectedMetric = this.props.accuracyPickerProps.accuracyOptions.find(metric => metric.key === this.props.accuracyPickerProps.selectedAccuracyKey)
-        }
-        const insights2 = localization.formatString(
-            localization.ModelComparison.insightsText2,
-            selectedMetric.title,
-            formattedMinAccuracy,
-            formattedMaxAccuracy,
-            formattedMinDisparity,
-            formattedMaxDisparity
-        );
-        const insights3 = localization.formatString(
-            localization.ModelComparison.insightsText3,
-            selectedMetric.title.toLowerCase(),
-            selectedMetric.isMinimization ? formattedMinAccuracy : formattedMaxAccuracy, 
-            FormatMetrics.formatNumbers(this.state.disparityArray[selectedMetric.isMinimization ? minAccuracyIndex : maxAccuracyIndex], this.props.accuracyPickerProps.selectedAccuracyKey)
-        );
-
-        const insights4 = localization.formatString(
-            localization.ModelComparison.insightsText4,
-            selectedMetric.title.toLowerCase(),
-            FormatMetrics.formatNumbers(this.state.accuracyArray[minDisparityIndex], this.props.accuracyPickerProps.selectedAccuracyKey),
-            formattedMinDisparity
-        );
-
-        const howToReadText = localization.formatString(
-            localization.ModelComparison.howToReadText,
-            this.props.modelCount.toString(),
-            selectedMetric.title.toLowerCase(),
-            selectedMetric.isMinimization ? localization.ModelComparison.lower : localization.ModelComparison.higher
-        );
-        
-        const props = _.cloneDeep(this.plotlyProps);
-        props.data = ChartBuilder.buildPlotlySeries(props.data[0], data).map(series => {
-            series.name = this.props.dashboardContext.modelNames[series.name];
-            series.text = this.props.dashboardContext.modelNames;
-            return series;
-        });
-        const accuracyMetricTitle = selectedMetric.title;
-        props.layout.xaxis.title = accuracyMetricTitle;
-        props.layout.yaxis.title = this.state.disparityInOutcomes ? localization.ModelComparison.disparityInOutcomes :
-            localization.formatString(localization.ModelComparison.disparityInAccuracy, accuracyMetricTitle.toLowerCase()) as string
->>>>>>> 5fb14da3
+
         return (
             <Stack className={ModelComparisonChart.classNames.frame}>
                 <div className={ModelComparisonChart.classNames.header}>
