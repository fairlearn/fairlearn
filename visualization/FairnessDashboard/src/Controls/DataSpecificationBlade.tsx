--- conflicted
+++ resolved
@@ -9,31 +9,6 @@
 }
 
 export class DataSpecificationBlade extends React.PureComponent<IDataSpecProps> {
-<<<<<<< HEAD
-    private static readonly classNames = mergeStyleSets({
-        title: {
-            color: "#333333",
-            fontSize: "12px",
-            lineHeight: "15px",
-            fontWeight: "500",
-            height: "20px",
-            textTransform: "uppercase",
-            paddingBottom: "10px"
-        },
-        frame: {
-            paddingTop:"35px",
-            paddingLeft:"60px",
-            minWidth: "120px",
-            boxSizing: "content-box"
-        },
-        text: {
-            color: "#333333",
-            fontSize: "12px",
-            lineHeight: "28px",
-        }
-    });
-=======
->>>>>>> 71c39dad
     render(): React.ReactNode {
         const styles = DataSpecificationBladeStyles();
         return (
