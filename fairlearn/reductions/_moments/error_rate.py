# Copyright (c) Microsoft Corporation and Fairlearn contributors.
# Licensed under the MIT License.
from __future__ import annotations

from typing import Callable, List, Literal

import narwhals.stable.v1 as nw
import numpy as np
import pandas as pd

from fairlearn.utils._input_validation import _validate_and_reformat_input

from .moment import _ALL, _LABEL, ClassificationMoment

_MESSAGE_BAD_COSTS = (
    "costs needs to be a dictionary with keys "
    "'fp' and 'fn' containing non-negative values, which are not both zero"
)


class ErrorRate(ClassificationMoment):
    r"""Misclassification error as a moment.

    A classifier :math:`h(X)` has the misclassification error equal to

    .. math::
      P[h(X) \ne Y]

    It is also possible to specify costs for false positives and false
    negatives. The error then evaluates to

    .. math::
      c_{FP} P[h(X)=1, Y=0] + c_{FN} P[h(X)=0, Y=1]

    where :math:`c_{FP}` and :math:`c_{FN}` are the costs of false positive
    and false negative errors respectively. The default misclassification
    error corresponds to :math:`c_{FP}=c_{FN}=1.0`.

    Read more in the :ref:`User Guide <error_rate>`.

    Parameters
    ----------
    costs : dict
        Dictionary with keys :code:`'fp'` and :code:`'fn'` containing the
        costs of false positives and false negatives. If none are provided
        costs of 1.0 are assumed.
    """

    def __init__(self, *, costs: dict[Literal["fp", "fn"], float] | None = None):
        """Initialize the costs."""
        super().__init__()
        if costs is None:
            self.fp_cost = 1.0
            self.fn_cost = 1.0
        elif (
            isinstance(costs, dict)
            and costs.keys() == {"fp", "fn"}
            and costs["fp"] >= 0.0
            and costs["fn"] >= 0.0
            and costs["fp"] + costs["fn"] > 0.0
        ):
            self.fp_cost = costs["fp"]
            self.fn_cost = costs["fn"]
        else:
            raise ValueError(_MESSAGE_BAD_COSTS)

    def load_data(self, X, y, *, sensitive_features, control_features=None) -> None:
        """Load the specified data into the object.

        Parameters
        ----------
<<<<<<< HEAD
        X : numpy.ndarray, DataFrame object supported by narwhals, or list of lists
            The feature array.
        y : numpy.ndarray, Series object supported by narwhals or list
            The label vector.
        sensitive_features : numpy.ndarray, Series object supported by narwhals, or list, default=None
            The sensitive feature vector.
=======
        X : array of shape (n_samples, n_features)
            The feature array
        y : array-like of shape (n_samples,)
            The label vector
        sensitive_features : array-like of shape (n_samples, n_sensitive_features)
            The sensitive feature vector
>>>>>>> 7d4b40e7
        """
        _, y_train, sf_train, _ = _validate_and_reformat_input(
            X,
            y,
            enforce_binary_labels=True,
            sensitive_features=sensitive_features,
            control_features=control_features,
        )
<<<<<<< HEAD
        # TODO: remove following line when _validate_and_reformat_input returns sf_train
        # as a narwhals series (while with PR #1533 it comes as whatever native
        # namespace it was passed in):
        sf_train = nw.from_native(sf_train, pass_through=True, eager_only=True)
=======
>>>>>>> 7d4b40e7
        # The following uses X so that the estimators get X untouched
        super().load_data(X, y_train, sensitive_features=sf_train)
        self._index = [_ALL]

    @property
    def index(self) -> List[str]:
        """Return the index listing the constraints."""
        return self._index

<<<<<<< HEAD
    def gamma(self, predictor: Callable) -> nw.typing.IntoSeries:
        """Return the gamma values for the given predictor."""
        # self.X passed into the predict function of an estimator needs not to be a
        # narwhals type, in case third party libraries don't depend on narwhals:
        pred = predictor(self.X)
        pred = nw.from_native(pred, pass_through=True, eager_only=True)
        if isinstance(pred, np.ndarray):
            # TensorFlow is returning an (n,1) array, which results
            # in the subtraction in the 'error =' line generating an
            # (n,n) array
            pred = np.squeeze(pred)
        signed_errors = self.tags[_LABEL] - pred
        total_fn_cost = (signed_errors.filter(signed_errors > 0) * self.fn_cost).sum()
        total_fp_cost = (signed_errors.filter(signed_errors < 0) * self.fp_cost * -1).sum()
=======
    def gamma(self, predictor: Callable) -> pd.Series:
        """Calculate a vector of moments.

        When ErrorRate() is used as a constraint, then `gamma[j]≤0 for all j` is used as
        the set of constraints. When ErrorRate() is used as an objective, then
        `gamma[0]` is used as the objective.

        Parameters
        ----------
        predictor : func
            bound function returning predictions

        Returns
        -------
        error : :class:`pandas.Series`
            gamma value for the predictor
        """
        y_pred = predictor(self.X)
        if isinstance(y_pred, np.ndarray):
            # TensorFlow is returning an (n,1) array, which results
            # in the subtraction in the 'error =' line generating an
            # (n,n) array
            y_pred = np.squeeze(y_pred)
        signed_errors = self.tags[_LABEL] - y_pred
        total_fn_cost = np.sum(signed_errors[signed_errors > 0] * self.fn_cost)
        total_fp_cost = np.sum(-signed_errors[signed_errors < 0] * self.fp_cost)
>>>>>>> 7d4b40e7
        error_value = (total_fn_cost + total_fp_cost) / self.total_samples
        if isinstance(self.X, np.ndarray):
            # TODO (when dependency from pandas is removed): remove this check to always
            # return the default backend type introduced in PR #1533; for now: if user
            # has passed np.array for X, still return a pd.Series as before
            error = nw.new_series(name="error", values=error_value, native_namespace=pd)
        else:
            error = nw.new_series(
                name="error",
                values=[error_value],
                native_namespace=nw.get_native_namespace(self.X),
            )
        self._gamma_descr = str(error)
        return error.to_native()

    def project_lambda(self, lambda_vec: nw.typing.IntoSeries) -> nw.typing.IntoSeries:
        """Return the lambda values."""
        return lambda_vec

    def signed_weights(
        self, lambda_vec: nw.typing.IntoSeries | None = None
    ) -> nw.typing.IntoSeries:
        """Return the signed weights."""
        weights = -self.fp_cost + (self.fp_cost + self.fn_cost) * self.tags[_LABEL]
        if lambda_vec is None:
            return weights.to_native()
        else:
            return lambda_vec[_ALL] * weights.to_native()<|MERGE_RESOLUTION|>--- conflicted
+++ resolved
@@ -69,21 +69,12 @@
 
         Parameters
         ----------
-<<<<<<< HEAD
-        X : numpy.ndarray, DataFrame object supported by narwhals, or list of lists
-            The feature array.
-        y : numpy.ndarray, Series object supported by narwhals or list
-            The label vector.
-        sensitive_features : numpy.ndarray, Series object supported by narwhals, or list, default=None
-            The sensitive feature vector.
-=======
         X : array of shape (n_samples, n_features)
             The feature array
         y : array-like of shape (n_samples,)
             The label vector
         sensitive_features : array-like of shape (n_samples, n_sensitive_features)
             The sensitive feature vector
->>>>>>> 7d4b40e7
         """
         _, y_train, sf_train, _ = _validate_and_reformat_input(
             X,
@@ -92,13 +83,10 @@
             sensitive_features=sensitive_features,
             control_features=control_features,
         )
-<<<<<<< HEAD
         # TODO: remove following line when _validate_and_reformat_input returns sf_train
         # as a narwhals series (while with PR #1533 it comes as whatever native
         # namespace it was passed in):
         sf_train = nw.from_native(sf_train, pass_through=True, eager_only=True)
-=======
->>>>>>> 7d4b40e7
         # The following uses X so that the estimators get X untouched
         super().load_data(X, y_train, sensitive_features=sf_train)
         self._index = [_ALL]
@@ -108,23 +96,7 @@
         """Return the index listing the constraints."""
         return self._index
 
-<<<<<<< HEAD
     def gamma(self, predictor: Callable) -> nw.typing.IntoSeries:
-        """Return the gamma values for the given predictor."""
-        # self.X passed into the predict function of an estimator needs not to be a
-        # narwhals type, in case third party libraries don't depend on narwhals:
-        pred = predictor(self.X)
-        pred = nw.from_native(pred, pass_through=True, eager_only=True)
-        if isinstance(pred, np.ndarray):
-            # TensorFlow is returning an (n,1) array, which results
-            # in the subtraction in the 'error =' line generating an
-            # (n,n) array
-            pred = np.squeeze(pred)
-        signed_errors = self.tags[_LABEL] - pred
-        total_fn_cost = (signed_errors.filter(signed_errors > 0) * self.fn_cost).sum()
-        total_fp_cost = (signed_errors.filter(signed_errors < 0) * self.fp_cost * -1).sum()
-=======
-    def gamma(self, predictor: Callable) -> pd.Series:
         """Calculate a vector of moments.
 
         When ErrorRate() is used as a constraint, then `gamma[j]≤0 for all j` is used as
@@ -141,16 +113,18 @@
         error : :class:`pandas.Series`
             gamma value for the predictor
         """
+        # self.X passed into the predict function of an estimator needs not to be a
+        # narwhals type, in case third party libraries don't depend on narwhals:
         y_pred = predictor(self.X)
+        y_pred = nw.from_native(y_pred, pass_through=True, eager_only=True)
         if isinstance(y_pred, np.ndarray):
             # TensorFlow is returning an (n,1) array, which results
             # in the subtraction in the 'error =' line generating an
             # (n,n) array
             y_pred = np.squeeze(y_pred)
         signed_errors = self.tags[_LABEL] - y_pred
-        total_fn_cost = np.sum(signed_errors[signed_errors > 0] * self.fn_cost)
-        total_fp_cost = np.sum(-signed_errors[signed_errors < 0] * self.fp_cost)
->>>>>>> 7d4b40e7
+        total_fn_cost = (signed_errors.filter(signed_errors > 0) * self.fn_cost).sum()
+        total_fp_cost = (signed_errors.filter(signed_errors < 0) * self.fp_cost * -1).sum()
         error_value = (total_fn_cost + total_fp_cost) / self.total_samples
         if isinstance(self.X, np.ndarray):
             # TODO (when dependency from pandas is removed): remove this check to always
