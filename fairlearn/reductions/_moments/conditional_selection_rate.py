--- conflicted
+++ resolved
@@ -73,11 +73,6 @@
                            names=[_SIGN, _EVENT, _GROUP_ID])
         self.index = signed.index
         self.default_objective_lambda_vec = None
-<<<<<<< HEAD
-        # fill in the information about the basis
-=======
-
->>>>>>> f9d45585
         event_vals = self.tags[_EVENT].unique()
         group_vals = self.tags[_GROUP_ID].unique()
         # The matrices pos_basis and neg_basis contain a lower-dimensional description of
