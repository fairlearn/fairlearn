--- conflicted
+++ resolved
@@ -75,10 +75,6 @@
                            names=[_SIGN, _EVENT, _GROUP_ID])
         self.index = signed.index
         self.default_objective_lambda_vec = None
-<<<<<<< HEAD
-        # fill in the information about the basis
-=======
->>>>>>> e342fe48
         event_vals = self.tags[_EVENT].unique()
         group_vals = self.tags[_GROUP_ID].unique()
         # The matrices pos_basis and neg_basis contain a lower-dimensional description of
@@ -224,10 +220,7 @@
                           event=pd.Series(y).apply(lambda y: _LABEL + "=" + str(y)),
                           **kwargs)
 
-<<<<<<< HEAD
-=======
-
->>>>>>> e342fe48
+
 class ErrorRateRatio(ConditionalSelectionRate):
     r"""Implementation of Error Rate Ratio as a moment.
 
