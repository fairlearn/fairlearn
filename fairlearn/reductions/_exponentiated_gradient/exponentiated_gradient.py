--- conflicted
+++ resolved
@@ -175,9 +175,6 @@
             # update theta based on learning rate
             theta += eta * (gamma - self._eps)
 
-<<<<<<< HEAD
-        self._format_results(gaps, Qs, lagrangian, B, eta_min)
-=======
         # retain relevant result data
         gaps_series = pd.Series(gaps)
         gaps_best = gaps_series[gaps_series <= gaps_series.min() + _PRECISION]
@@ -200,7 +197,6 @@
         logger.debug("...last_t=%d, best_t=%d, best_gap=%.6f, n_oracle_calls=%d, n_hs=%d",
                      self._last_t, self._best_t, self._best_gap, lagrangian.n_oracle_calls,
                      len(lagrangian.classifiers))
->>>>>>> a5ce5cc0
 
     def predict(self, X):
         """Provide a prediction for the given input data.
@@ -227,31 +223,4 @@
         :rtype: Array
         """
         positive_probs = self._best_classifier(X)
-<<<<<<< HEAD
-        return np.concatenate((1-positive_probs, positive_probs), axis=1)
-
-    def _format_results(self, gaps, Qs, lagrangian, B, eta_min):
-        gaps_series = pd.Series(gaps)
-        gaps_best = gaps_series[gaps_series <= gaps_series.min() + _PRECISION]
-        self._best_t = gaps_best.index[-1]
-        self._weights = Qs[self._best_t]
-        hs = lagrangian.hs
-        for h_idx in hs.index:
-            if h_idx not in self._weights.index:
-                self._weights.at[h_idx] = 0.0
-
-        self._last_t = len(Qs) - 1
-        self._best_classifier = lambda X: _mean_pred(X, hs, self._weights)
-        self._best_gap = gaps[self._best_t]
-        self._classifiers = lagrangian.classifiers
-        self._n_oracle_calls = lagrangian.n_oracle_calls
-        self._oracle_calls_execution_time = lagrangian.oracle_calls_execution_time
-
-        logger.debug("...eps=%.3f, B=%.1f, nu=%.6f, T=%d, eta_min=%.6f",
-                     self._eps, B, self._nu, self._T, eta_min)
-        logger.debug("...last_t=%d, best_t=%d, best_gap=%.6f, n_oracle_calls=%d, n_hs=%d",
-                     self._last_t, self._best_t, self._best_gap, lagrangian.n_oracle_calls,
-                     len(lagrangian.classifiers))
-=======
-        return np.concatenate((1-positive_probs, positive_probs), axis=1)
->>>>>>> a5ce5cc0
+        return np.concatenate((1-positive_probs, positive_probs), axis=1)