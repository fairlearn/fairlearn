# Copyright (c) Microsoft Corporation. All rights reserved.
# Licensed under the MIT License.

import logging
import numpy as np
import pandas as pd
from sklearn.base import BaseEstimator, MetaEstimatorMixin
from ._constants import _ACCURACY_MUL, _REGRET_CHECK_START_T, _REGRET_CHECK_INCREASE_T, \
    _SHRINK_REGRET, _SHRINK_ETA, _MIN_T, _PRECISION, _INDENTATION
from ._lagrangian import _Lagrangian

from fairlearn.reductions._moments import ClassificationMoment
from fairlearn._input_validation import _validate_and_reformat_input

logger = logging.getLogger(__name__)


class ExponentiatedGradient(BaseEstimator, MetaEstimatorMixin):
    """An Estimator which implements the exponentiated gradient approach to reductions.

    The exponentiated gradient algorithm is described in detail by
    `Agarwal et al. (2018) <https://arxiv.org/abs/1803.02453>`_.

    :param estimator: An estimator implementing methods :code:`fit(X, y, sample_weight)` and
        :code:`predict(X)`, where `X` is the matrix of features, `y` is the vector of labels, and
        `sample_weight` is a vector of weights; labels `y` and predictions returned by
        :code:`predict(X)` are either 0 or 1.
    :type estimator: estimator

    :param constraints: The disparity constraints expressed as moments
    :type constraints: fairlearn.reductions.Moment

    :param eps: Allowed fairness constraint violation; the solution is guaranteed to have the
        error within :code:`2*best_gap` of the best error under constraint eps; the constraint
        violation is at most :code:`2*(eps+best_gap)`
    :type eps: float

    :param max_iterations: Maximum number of iterations
    :type max_iterations: int

    :param nu: Convergence threshold for the duality gap, corresponding to a
        conservative automatic setting based on the statistical uncertainty in measuring
        classification error
    :type nu: float

    :param learning_rate: Initial setting of the learning rate
    :type learning_rate: float

    :param run_lp_step: if True each step of exponentiated gradient is followed by the saddle
        point optimization over the convex hull of classifiers returned so far; default True
    :type run_lp_step: bool
    """

<<<<<<< HEAD
    def __init__(self, estimator, constraints, eps=0.01, max_iterations=50, nu=None,
                 learning_rate=2.0, run_lp_step=True):  # noqa: D103
        self.estimator = estimator
        self.constraints = constraints
        self.eps = eps
        self.max_iterations = max_iterations
        self.nu = nu
        self.learning_rate = learning_rate
        self.run_lp_step = run_lp_step

        self.best_gap_ = None
        self.predictors_ = None
        self.weights_ = None
        self.last_t_ = None
        self.best_t_ = None
        self.n_oracle_calls_ = 0
        self.oracle_execution_times_ = None
        self.lambda_vecs_ = pd.DataFrame()
        self.lambda_vecs_LP_ = pd.DataFrame()
        self.lambda_vecs_lagrangian_ = pd.DataFrame()
=======
    def __init__(self, estimator, constraints, eps=0.01, T=50, nu=None, eta_mul=2.0):  # noqa: D103
        self._estimator = estimator
        self._constraints = constraints
        self._eps = eps
        self._T = T
        self._nu = nu
        self._eta_mul = eta_mul

        self._best_gap = None
        self._predictors = None
        self._weights = None
        self._last_t = None
        self._best_t = None
        self._n_oracle_calls = 0
        self._n_oracle_calls_dummy_returned = 0
        self._oracle_execution_times = None
        self._lambda_vecs = pd.DataFrame()
        self._lambda_vecs_LP = pd.DataFrame()
        self._lambda_vecs_lagrangian = pd.DataFrame()
>>>>>>> 681a7cdf

    def fit(self, X, y, **kwargs):
        """Return a fair classifier under specified fairness constraints.

        :param X: The feature matrix
        :type X: numpy.ndarray or pandas.DataFrame

        :param y: The label vector
        :type y: numpy.ndarray, pandas.DataFrame, pandas.Series, or list
        """
        if isinstance(self._constraints, ClassificationMoment):
            logger.debug("Classification problem detected")
            is_classification_reduction = True
        else:
            logger.debug("Regression problem detected")
            is_classification_reduction = False

        _, y_train, sensitive_features = _validate_and_reformat_input(
            X, y, enforce_binary_labels=is_classification_reduction, **kwargs)

        n = y_train.shape[0]

        logger.debug("...Exponentiated Gradient STARTING")

        B = 1 / self.eps
        lagrangian = _Lagrangian(X, sensitive_features, y_train, self.estimator,
                                 self.constraints, self.eps, B)

        theta = pd.Series(0, lagrangian.constraints.index)
        Qsum = pd.Series(dtype="float64")
        gaps_EG = []
        gaps = []
        Qs = []

        last_regret_checked = _REGRET_CHECK_START_T
        last_gap = np.PINF
        for t in range(0, self.max_iterations):
            logger.debug("...iter=%03d", t)

            # set lambdas for every constraint
            lambda_vec = B * np.exp(theta) / (1 + np.exp(theta).sum())
            self.lambda_vecs_[t] = lambda_vec
            lambda_EG = self.lambda_vecs_.mean(axis=1)

            # select classifier according to best_h method
            h, h_idx = lagrangian.best_h(lambda_vec)

            if t == 0:
                if self.nu is None:
                    self.nu = _ACCURACY_MUL * (h(X) - y_train).abs().std() / np.sqrt(n)
                eta_min = self.nu / (2 * B)
                eta = self.learning_rate / B
                logger.debug("...eps=%.3f, B=%.1f, nu=%.6f, T=%d, eta_min=%.6f",
                             self.eps, B, self.nu, self.max_iterations, eta_min)

            if h_idx not in Qsum.index:
                Qsum.at[h_idx] = 0.0
            Qsum[h_idx] += 1.0
            gamma = lagrangian.gammas_[h_idx]
            Q_EG = Qsum / Qsum.sum()
            result_EG = lagrangian.eval_gap(Q_EG, lambda_EG, self.nu)
            gap_EG = result_EG.gap()
            gaps_EG.append(gap_EG)

            if t == 0 or not self.run_lp_step:
                gap_LP = np.PINF
            else:
                # saddle point optimization over the convex hull of
                # classifiers returned so far
                Q_LP, self.lambda_vecs_LP_[t], result_LP = lagrangian.solve_linprog(self.nu)
                gap_LP = result_LP.gap()

            # keep values from exponentiated gradient or linear programming
            if gap_EG < gap_LP:
                Qs.append(Q_EG)
                gaps.append(gap_EG)
            else:
                Qs.append(Q_LP)
                gaps.append(gap_LP)

            logger.debug("%seta=%.6f, L_low=%.3f, L=%.3f, L_high=%.3f, gap=%.6f, disp=%.3f, "
                         "err=%.3f, gap_LP=%.6f",
                         _INDENTATION, eta, result_EG.L_low, result_EG.L, result_EG.L_high,
                         gap_EG, result_EG.gamma.max(), result_EG.error, gap_LP)

            if (gaps[t] < self.nu) and (t >= _MIN_T):
                # solution found
                break

            # update regret
            if t >= last_regret_checked * _REGRET_CHECK_INCREASE_T:
                best_gap = min(gaps_EG)

                if best_gap > last_gap * _SHRINK_REGRET:
                    eta *= _SHRINK_ETA
                last_regret_checked = t
                last_gap = best_gap

            # update theta based on learning rate
            theta += eta * (gamma - self.eps)

        # retain relevant result data
        gaps_series = pd.Series(gaps)
        gaps_best = gaps_series[gaps_series <= gaps_series.min() + _PRECISION]
        self.best_t_ = gaps_best.index[-1]
        self.best_gap_ = gaps[self.best_t_]
        self.weights_ = Qs[self.best_t_]
        self._hs = lagrangian.hs_
        for h_idx in self._hs.index:
            if h_idx not in self.weights_.index:
                self.weights_.at[h_idx] = 0.0

<<<<<<< HEAD
        self.last_t_ = len(Qs) - 1
        self.predictors_ = lagrangian.predictors_
        self.n_oracle_calls_ = lagrangian.n_oracle_calls_
        self.oracle_execution_times_ = lagrangian.oracle_execution_times_
        self.lambda_vecs_lagrangian_ = lagrangian.lambdas_
=======
        self._last_t = len(Qs) - 1
        self._predictors = lagrangian.classifiers
        self._n_oracle_calls = lagrangian.n_oracle_calls
        self._n_oracle_calls_dummy_returned = lagrangian.n_oracle_calls_dummy_returned
        self._oracle_execution_times = lagrangian.oracle_execution_times
        self._lambda_vecs_lagrangian = lagrangian.lambdas
>>>>>>> 681a7cdf

        logger.debug("...eps=%.3f, B=%.1f, nu=%.6f, T=%d, eta_min=%.6f",
                     self.eps, B, self.nu, self.max_iterations, eta_min)
        logger.debug("...last_t=%d, best_t=%d, best_gap=%.6f, n_oracle_calls=%d, n_hs=%d",
                     self.last_t_, self.best_t_, self.best_gap_, lagrangian.n_oracle_calls_,
                     len(lagrangian.predictors_))

    def predict(self, X):
        """Provide a prediction for the given input data.

        Note that this is non-deterministic, due to the nature of the
        exponentiated gradient algorithm.

        :param X: Feature data
        :type X: numpy.ndarray or pandas.DataFrame

        :return: The prediction. If `X` represents the data for a single example
            the result will be a scalar. Otherwise the result will be a vector
        :rtype: Scalar or vector
        """
        positive_probs = self._pmf_predict(X)[:, 1]
        return (positive_probs >= np.random.rand(len(positive_probs))) * 1

    def _pmf_predict(self, X):
        """Probability mass function for the given input data.

        :param X: Feature data
        :type X: numpy.ndarray or pandas.DataFrame
        :return: Array of tuples with the probabilities of predicting 0 and 1.
        :rtype: pandas.DataFrame
        """
        pred = pd.DataFrame()
        for t in range(len(self._hs)):
            pred[t] = self._hs[t](X)
        positive_probs = pred[self.weights_.index].dot(self.weights_).to_frame()
        return np.concatenate((1-positive_probs, positive_probs), axis=1)<|MERGE_RESOLUTION|>--- conflicted
+++ resolved
@@ -51,7 +51,6 @@
     :type run_lp_step: bool
     """
 
-<<<<<<< HEAD
     def __init__(self, estimator, constraints, eps=0.01, max_iterations=50, nu=None,
                  learning_rate=2.0, run_lp_step=True):  # noqa: D103
         self.estimator = estimator
@@ -68,31 +67,11 @@
         self.last_t_ = None
         self.best_t_ = None
         self.n_oracle_calls_ = 0
+        self.n_oracle_calls_dummy_returned_ = 0
         self.oracle_execution_times_ = None
         self.lambda_vecs_ = pd.DataFrame()
         self.lambda_vecs_LP_ = pd.DataFrame()
         self.lambda_vecs_lagrangian_ = pd.DataFrame()
-=======
-    def __init__(self, estimator, constraints, eps=0.01, T=50, nu=None, eta_mul=2.0):  # noqa: D103
-        self._estimator = estimator
-        self._constraints = constraints
-        self._eps = eps
-        self._T = T
-        self._nu = nu
-        self._eta_mul = eta_mul
-
-        self._best_gap = None
-        self._predictors = None
-        self._weights = None
-        self._last_t = None
-        self._best_t = None
-        self._n_oracle_calls = 0
-        self._n_oracle_calls_dummy_returned = 0
-        self._oracle_execution_times = None
-        self._lambda_vecs = pd.DataFrame()
-        self._lambda_vecs_LP = pd.DataFrame()
-        self._lambda_vecs_lagrangian = pd.DataFrame()
->>>>>>> 681a7cdf
 
     def fit(self, X, y, **kwargs):
         """Return a fair classifier under specified fairness constraints.
@@ -205,20 +184,12 @@
             if h_idx not in self.weights_.index:
                 self.weights_.at[h_idx] = 0.0
 
-<<<<<<< HEAD
         self.last_t_ = len(Qs) - 1
         self.predictors_ = lagrangian.predictors_
         self.n_oracle_calls_ = lagrangian.n_oracle_calls_
+        self.n_oracle_calls_dummy_returned_ = lagrangian.n_oracle_calls_dummy_returned_
         self.oracle_execution_times_ = lagrangian.oracle_execution_times_
         self.lambda_vecs_lagrangian_ = lagrangian.lambdas_
-=======
-        self._last_t = len(Qs) - 1
-        self._predictors = lagrangian.classifiers
-        self._n_oracle_calls = lagrangian.n_oracle_calls
-        self._n_oracle_calls_dummy_returned = lagrangian.n_oracle_calls_dummy_returned
-        self._oracle_execution_times = lagrangian.oracle_execution_times
-        self._lambda_vecs_lagrangian = lagrangian.lambdas
->>>>>>> 681a7cdf
 
         logger.debug("...eps=%.3f, B=%.1f, nu=%.6f, T=%d, eta_min=%.6f",
                      self.eps, B, self.nu, self.max_iterations, eta_min)
