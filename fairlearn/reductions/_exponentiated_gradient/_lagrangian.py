--- conflicted
+++ resolved
@@ -89,25 +89,6 @@
             L_high = error
         else:
             L_high = error + self.B * (max_gamma - self.eps)
-<<<<<<< HEAD
-        return L, L_high
-
-    def _eval(self, h, lambda_vec):
-        """Return the value of the Lagrangian.
-
-        :return: tuple `(L, L_high, gamma, error)` where `L` is the value of the Lagrangian,
-            `L_high` is the value of the Lagrangian under the best response of the lambda player,
-            `gamma` is the vector of constraint violations, and `error` is the empirical error
-        """
-        if callable(h):
-            error = self.obj.gamma(h)[0]
-            gamma = self.constraints.gamma(h)
-        else:
-            error = self.errors_[h.index].dot(h)
-            gamma = self.gammas_[h.index].dot(h)
-        L, L_high = self._eval_from_error_gamma(error, gamma, lambda_vec)
-=======
->>>>>>> 3461c562
         return L, L_high, gamma, error
 
     def eval_gap(self, Q, lambda_hat, nu):
@@ -135,11 +116,7 @@
         A_eq = np.concatenate((np.ones((1, n_hs)), np.zeros((1, 1))), axis=1)
         b_eq = np.ones(1)
         result = opt.linprog(c, A_ub=A_ub, b_ub=b_ub, A_eq=A_eq, b_eq=b_eq, method='simplex')
-<<<<<<< HEAD
-        h = pd.Series(result.x[:-1], self.hs_.index)
-=======
         Q = pd.Series(result.x[:-1], self.hs.index)
->>>>>>> 3461c562
         dual_c = np.concatenate((b_ub, -b_eq))
         dual_A_ub = np.concatenate((-A_ub.transpose(), A_eq.transpose()), axis=1)
         dual_b_ub = c
@@ -150,15 +127,9 @@
                                   bounds=dual_bounds,
                                   method='simplex')
         lambda_vec = pd.Series(result_dual.x[:-1], self.constraints.index)
-<<<<<<< HEAD
         self.last_linprog_n_hs_ = n_hs
-        self.last_linprog_result_ = (h, lambda_vec, self.eval_gap(h, lambda_vec, nu))
+        self.last_linprog_result_ = (Q, lambda_vec, self.eval_gap(Q, lambda_vec, nu))
         return self.last_linprog_result_
-=======
-        self.last_linprog_n_hs = n_hs
-        self.last_linprog_result = (Q, lambda_vec, self.eval_gap(Q, lambda_vec, nu))
-        return self.last_linprog_result
->>>>>>> 3461c562
 
     def _call_oracle(self, lambda_vec):
         signed_weights = self.obj.signed_weights() + self.constraints.signed_weights(lambda_vec)
