--- conflicted
+++ resolved
@@ -9,12 +9,9 @@
 from fairlearn.reductions import Reduction
 from fairlearn.reductions.grid_search import GridSearchResult
 from fairlearn.reductions.moments.moment import Moment, ClassificationMoment
-<<<<<<< HEAD
 from fairlearn.input_validation import _KW_SENSITIVE_FEATURES, \
     _validate_and_reformat_reductions_input
-=======
-from fairlearn import _KW_SENSITIVE_FEATURES, _NO_PREDICT_BEFORE_FIT
->>>>>>> cf02982f
+from fairlearn import _NO_PREDICT_BEFORE_FIT
 
 TRADEOFF_OPTIMIZATION = "tradeoff_optimization"
 
@@ -241,55 +238,6 @@
         :param X: The data for which predictions are required
         :type X: Array
         """
-<<<<<<< HEAD
-        return self.best_result.predictor.predict_proba(X)
-=======
         if self.best_result is None:
             raise NotFittedException(_NO_PREDICT_BEFORE_FIT)
-        return self.best_result.predictor.predict_proba(X)
-
-    def _make_vector(self, formless, formless_name):
-        formed_vector = None
-        if isinstance(formless, list):
-            formed_vector = np.array(formless)
-        elif isinstance(formless, pd.DataFrame):
-            if len(formless.columns) == 1:
-                formed_vector = formless[0].to_numpy()
-            else:
-                msgfmt = "{0} is a DataFrame with more than one column"
-                raise RuntimeError(msgfmt.format(formless_name))
-        elif isinstance(formless, pd.Series):
-            formed_vector = formless.to_numpy()
-        elif isinstance(formless, np.ndarray):
-            if len(formless.shape) == 1:
-                formed_vector = formless
-            elif len(formless.shape) == 2 and formless.shape[1] == 1:
-                formed_vector = formless[:, 0]
-            else:
-                msgfmt = "{0} is an ndarray with more than one column"
-                raise RuntimeError(msgfmt.format(formless_name))
-        else:
-            msgfmt = "{0} not an ndarray or DataFrame"
-            raise RuntimeError(msgfmt.format(formless_name))
-
-        return formed_vector
-
-    def _get_matrix_shape(self, formless, formless_name):
-        num_rows = -1
-        num_cols = -1
-
-        if isinstance(formless, pd.DataFrame):
-            num_cols = len(formless.columns)
-            num_rows = len(formless.index)
-        elif isinstance(formless, np.ndarray):
-            if len(formless.shape) == 2:
-                num_rows = formless.shape[0]
-                num_cols = formless.shape[1]
-            else:
-                msgfmt = "{0} is an ndarray which is not 2D"
-                raise RuntimeError(msgfmt.format(formless_name))
-        else:
-            msgfmt = "{0} not an ndarray or DataFrame"
-            raise RuntimeError(msgfmt.format(formless_name))
-        return num_rows, num_cols
->>>>>>> cf02982f
+        return self.best_result.predictor.predict_proba(X)