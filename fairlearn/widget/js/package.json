--- conflicted
+++ resolved
@@ -50,12 +50,8 @@
   "dependencies": {
     "@jupyter-widgets/base": "^1.1.10",
     "css-loader": "^2.1.1",
-    "fairlearn-dashboard": "0.0.16-beta.10",
     "lodash": "^4.17.11",
-<<<<<<< HEAD
-=======
     "fairlearn-dashboard": "0.0.20",
->>>>>>> 5fb14da3
     "react": "^16.8.6",
     "react-dom": "^16.8.6",
     "react-modal": "^3.11.1",
