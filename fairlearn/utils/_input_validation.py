--- conflicted
+++ resolved
@@ -155,7 +155,7 @@
         raise ValueError(
             f"Received argument of type {type(feature_columns).__name__} instead of expected numpy.ndarray"
         )
-<<<<<<< HEAD
+        
     if feature_columns.ndim > 2:
         raise ValueError(
             "Received %d-dimensional numpy.ndarray." % feature_columns.ndim
@@ -177,8 +177,7 @@
                 ]
             ),
             axis=1,
-=======
-
+          
     def _join_names(names: Sequence[str]) -> str:
         return _MERGE_COLUMN_SEPARATOR.join(
             [
@@ -189,7 +188,6 @@
                 )
                 for name in names
             ]
->>>>>>> 35c3d7fa
         )
 
     return np.array([_join_names(row) for row in feature_columns.astype(str)])