# Copyright (c) Microsoft Corporation and Fairlearn contributors.
# Licensed under the MIT License.

<<<<<<< HEAD
from typing import List, Optional
=======
from typing import Optional
>>>>>>> 09257371
import numpy as np
import pandas as pd


_SERIES_NAME_NOT_STRING = (
    "Series name must be a string. Value '{0}' was of type {1}"
)


class GroupFeature:
    """A helper class for Fairlearn metrics.

    Each instance of this class holds a single 'grouping' feature
    on behalf of a metric object. A grouping feature is either
    a sensitive or conditional feature which is used to divide
    up the sample population.

    Note that if a Pandas Series is provided then its name must either
    be ``None`` or a string. This is to prevent integer 'names' leaking out
    which then make calls which accept names or indices ambiguous (think
    `unstack()` and `groupby()`).

    This class takes care of encoding the grouping feature, and producing
    masks (used to select samples from the population) corresponding
    to the subgroups it identifies.

    It also holds the feature name, which can be supplied by the caller,
    or generated from a base and and index.

    Parameters
    ----------
    base_name : str
        The base string to use as a feature name if `name` is not specified.
        The value of `index` is appended

    feature_vector : array_like
        Some sort of array encoding the feature. It is fed into
        :class:`sklrearn.preprocessing.LabelEncoder` for easy masking

    index : int
        Used together with `base_name` when automatically generating a name

    name : str
        Optional name for the feature
    """

    def __init__(
        self, base_name: str, feature_vector, index: int, name: Optional[str]
    ):
        """Help with the metrics."""
<<<<<<< HEAD
        self._encoder = LabelEncoder()
        self._encoded = np.asarray(self._encoder.fit_transform(feature_vector))
        self._raw_values = feature_vector
=======
        self.classes_ = np.unique(feature_vector)
        self.raw_feature_ = feature_vector
>>>>>>> 09257371

        self.name_ = "{0}{1}".format(base_name, index)
        if name is not None:
            self.name_ = name
        elif isinstance(feature_vector, pd.Series):
            if feature_vector.name is not None:
                if isinstance(feature_vector.name, str):
                    self.name_ = feature_vector.name
                else:
<<<<<<< HEAD
                    msg = _SERIES_NAME_NOT_STRING.format(feature_vector.name,
                                                         type(feature_vector.name))
                    raise ValueError(msg)

    @property
    def name(self) -> str:
        """Return the name of the feature."""
        return self._name

    @property
    def classes(self) -> List:
        """Return list of unique classes."""
        return list(self._encoder.classes_)
=======
                    msg = _SERIES_NAME_NOT_STRING.format(
                        feature_vector.name, type(feature_vector.name)
                    )
                    raise ValueError(msg)
>>>>>>> 09257371
<|MERGE_RESOLUTION|>--- conflicted
+++ resolved
@@ -1,11 +1,7 @@
 # Copyright (c) Microsoft Corporation and Fairlearn contributors.
 # Licensed under the MIT License.
 
-<<<<<<< HEAD
-from typing import List, Optional
-=======
 from typing import Optional
->>>>>>> 09257371
 import numpy as np
 import pandas as pd
 
@@ -56,14 +52,8 @@
         self, base_name: str, feature_vector, index: int, name: Optional[str]
     ):
         """Help with the metrics."""
-<<<<<<< HEAD
-        self._encoder = LabelEncoder()
-        self._encoded = np.asarray(self._encoder.fit_transform(feature_vector))
-        self._raw_values = feature_vector
-=======
         self.classes_ = np.unique(feature_vector)
         self.raw_feature_ = feature_vector
->>>>>>> 09257371
 
         self.name_ = "{0}{1}".format(base_name, index)
         if name is not None:
@@ -73,23 +63,7 @@
                 if isinstance(feature_vector.name, str):
                     self.name_ = feature_vector.name
                 else:
-<<<<<<< HEAD
-                    msg = _SERIES_NAME_NOT_STRING.format(feature_vector.name,
-                                                         type(feature_vector.name))
-                    raise ValueError(msg)
-
-    @property
-    def name(self) -> str:
-        """Return the name of the feature."""
-        return self._name
-
-    @property
-    def classes(self) -> List:
-        """Return list of unique classes."""
-        return list(self._encoder.classes_)
-=======
                     msg = _SERIES_NAME_NOT_STRING.format(
                         feature_vector.name, type(feature_vector.name)
                     )
-                    raise ValueError(msg)
->>>>>>> 09257371
+                    raise ValueError(msg)