--- conflicted
+++ resolved
@@ -178,14 +178,13 @@
         a nested dictionary, with the first set of string keys identifying the
         metric function name, with the values being the string-to-array-like dictionaries.
 
-<<<<<<< HEAD
     streaming : bool
         If True, will modify the behavior to accept the accumulation of values before computing
         the score. One can append data with ``add_data``. The user can't supply data in the
         constructor if ``streaming=True``.
 
         **Note** currently, it only stores the values before computing the metric.
-=======
+
     metric : callable or dict
         The underlying metric functions which are to be calculated. This
         can either be a single metric function or a dictionary of functions.
@@ -197,7 +196,6 @@
 
         .. deprecated:: 0.7.0
             `metric` will be removed in version 0.10.0, use `metrics` instead.
->>>>>>> 0f5ade32
     """
 
     # The deprecation decorator does two things:
@@ -222,7 +220,7 @@
         self._c_f = control_features
         self._s_p = sample_params
         self._streaming = streaming
-        self.metric = metric
+        self.metrics = metrics
 
         self._cf_names = None
         self._sf_names = None
@@ -241,7 +239,7 @@
             # If we are streaming, we wait, but initialize accumulators.
             accumulators = [y_true, y_pred, sensitive_features]
             # CF must be None or an empty list.
-            cf_validated = control_features in (None, [])
+            cf_validated = control_features is None or len(control_features) == 0
             # Same for SP
             sp_validator = sample_params in (None, {})
             if any(acc != [] for acc in accumulators) or not cf_validated or not sp_validator:
@@ -305,7 +303,6 @@
         y_t = _convert_to_ndarray_and_squeeze(y_true)
         y_p = _convert_to_ndarray_and_squeeze(y_pred)
 
-<<<<<<< HEAD
         self._y_true.append(y_t)
         self._y_pred.append(y_p)
         self._s_f.append(sensitive_features)
@@ -353,9 +350,6 @@
         else:
             raise ValueError(f"Can't concatenate {batches}")
         return result
-=======
-        func_dict = self._process_functions(metrics, sample_params)
->>>>>>> 0f5ade32
 
     def _compute_streaming_metric(self):
         self._compute_metric(self._concat_batches(self._y_true),
@@ -387,7 +381,7 @@
                 raise ValueError(_DUPLICATE_FEATURE_NAME.format(name))
             nameset.add(name)
 
-        self.func_dict = self._process_functions(self.metric, s_p)
+        self.func_dict = self._process_functions(self.metrics, s_p)
         self._overall = self._compute_overall(self.func_dict, y_t, y_p, cf_list)
         self._by_group = self._compute_by_group(self.func_dict, y_t, y_p, sf_list, cf_list)
 
