--- conflicted
+++ resolved
@@ -12,19 +12,10 @@
 from joblib import Parallel, delayed
 from tqdm import tqdm
 
-<<<<<<< HEAD
 from fairlearn.metrics._input_manipulations import _convert_to_ndarray_and_squeeze
 from ._group_feature import GroupFeature
 from ._annotated_metric_function import AnnotatedMetricFunction
 from ._bootstrap import process_ci_bounds, create_ci_output
-=======
-from fairlearn.metrics._input_manipulations import (
-    _convert_to_ndarray_and_squeeze,
-)
-from ._group_feature import GroupFeature
-from ._annotated_metric_function import AnnotatedMetricFunction
-
->>>>>>> 504804be
 
 logger = logging.getLogger(__name__)
 
@@ -48,11 +39,7 @@
 _DUPLICATE_FEATURE_NAME = "Detected duplicate feature name: '{0}'"
 _TOO_MANY_FEATURE_DIMS = "Feature array has too many dimensions"
 _SAMPLE_PARAMS_NOT_DICT = "Sample parameters must be a dictionary"
-<<<<<<< HEAD
-_SAMPLE_PARAM_KEYS_NOT_IN_FUNC_DICT = \
-=======
 _SAMPLE_PARAM_KEYS_NOT_IN_FUNC_DICT = (
->>>>>>> 504804be
     "Keys in 'sample_params' do not match those in 'metric'"
 )
 _INVALID_ERRORS_VALUE_ERROR_MESSAGE = (
@@ -98,7 +85,7 @@
     """
     values = dict()
     for function_name, metric_function in metric_functions.items():
-        values[function_name] = metric_function.invoke(data)
+        values[function_name] = metric_function(data)
     result = pd.Series(data=values.values(), index=values.keys())
     return result
 
@@ -354,7 +341,6 @@
     # (1) turns first three positional arguments into keyword arguments
     # (2) renames the 'metric' keyword argument into 'metrics'
     @_deprecate_metric_frame_init
-<<<<<<< HEAD
     def __init__(self,
                  *,
                  metrics: Union[Callable, Dict[str, Callable]],
@@ -381,38 +367,6 @@
 
         # Now, prepare the sensitive features
         sf_list = self._process_features("sensitive_feature_", sensitive_features, y_t)
-=======
-    def __init__(
-        self,
-        *,
-        metrics: Union[Callable, Dict[str, Callable]],
-        y_true,
-        y_pred,
-        sensitive_features,
-        control_features=None,
-        sample_params: Optional[
-            Union[Dict[str, Any], Dict[str, Dict[str, Any]]]
-        ] = None,
-    ):
-        """Read a placeholder comment."""
-        check_consistent_length(y_true, y_pred)
-
-        y_t = _convert_to_ndarray_and_squeeze(y_true)
-        y_p = _convert_to_ndarray_and_squeeze(y_pred)
-
-        all_data = pd.DataFrame.from_dict(
-            {"y_true": list(y_t), "y_pred": list(y_p)}
-        )
-
-        annotated_funcs = self._process_functions(
-            metrics, sample_params, all_data
-        )
-
-        # Now, prepare the sensitive features
-        sf_list = self._process_features(
-            "sensitive_feature_", sensitive_features, y_t
-        )
->>>>>>> 504804be
         self._sf_names = [x.name_ for x in sf_list]
 
         # Prepare the control features
@@ -420,13 +374,7 @@
         cf_list = None
         self._cf_names = None
         if control_features is not None:
-<<<<<<< HEAD
             cf_list = self._process_features("control_feature_", control_features, y_t)
-=======
-            cf_list = self._process_features(
-                "control_feature_", control_features, y_t
-            )
->>>>>>> 504804be
             self._cf_names = [x.name_ for x in cf_list]
 
         # Add sensitive and conditional features to all_data
@@ -446,36 +394,14 @@
                 raise ValueError(_DUPLICATE_FEATURE_NAME.format(name))
             nameset.add(name)
 
-<<<<<<< HEAD
         # Create ._overall and ._by_group frames on dataset
         self._overall = self._build_overall_frame(all_data, annotated_funcs, cf_list, self._cf_names)
-=======
-        if self._cf_names is None:
-            self._overall = apply_to_dataframe(
-                all_data, metric_functions=annotated_funcs
-            )
-        else:
-            temp = all_data.groupby(by=self._cf_names).apply(
-                apply_to_dataframe, metric_functions=annotated_funcs
-            )
-            # If there are multiple control features, might have missing combinations
-            if len(self._cf_names) > 1:
-                all_indices = pd.MultiIndex.from_product(
-                    [x.classes_ for x in cf_list],
-                    names=[x.name_ for x in cf_list],
-                )
-
-                self._overall = temp.reindex(index=all_indices)
-            else:
-                self._overall = temp
->>>>>>> 504804be
 
         grouping_features = copy.deepcopy(sf_list)
         if cf_list is not None:
             # Prepend the conditional features, so they are 'higher'
             grouping_features = copy.deepcopy(cf_list) + grouping_features
 
-<<<<<<< HEAD
         self._by_group = self._build_by_group_frame(all_data, annotated_funcs, grouping_features)
 
         # Calculate uncertainty intervals using bootstrapped versions of data
@@ -538,20 +464,6 @@
             self._difference_overall_ci = create_ci_output(diff_overall_runs, ci, sample_estimate=difference_overall_output)
             self._ratio_group_ci = create_ci_output(ratio_group_runs, ci, sample_estimate=ratio_group_output)
             self._ratio_overall_ci = create_ci_output(ratio_overall_runs, ci, sample_estimate=ratio_overall_output)
-=======
-        temp = all_data.groupby([x.name_ for x in grouping_features]).apply(
-            apply_to_dataframe, metric_functions=annotated_funcs
-        )
-        if len(grouping_features) > 1:
-            all_indices = pd.MultiIndex.from_product(
-                [x.classes_ for x in grouping_features],
-                names=[x.name_ for x in grouping_features],
-            )
-
-            self._by_group = temp.reindex(index=all_indices)
-        else:
-            self._by_group = temp
->>>>>>> 504804be
 
     @property
     def overall(self) -> Union[Any, pd.Series, pd.DataFrame]:
@@ -680,14 +592,8 @@
         """
         return self._sf_names
 
-<<<<<<< HEAD
     def __group(self, by_group_frame: pd.DataFrame, grouping_function: str, errors: str = 'raise') \
             -> Union[Any, pd.Series, pd.DataFrame]:
-=======
-    def __group(
-        self, grouping_function: str, errors: str = "raise"
-    ) -> Union[Any, pd.Series, pd.DataFrame]:
->>>>>>> 504804be
         """Return the minimum/maximum value of the metric over the sensitive features.
 
         This is a private method, please use .group_min() or .group_max() instead.
@@ -714,24 +620,13 @@
         if not self.control_levels:
             if errors == "raise":
                 try:
-<<<<<<< HEAD
                     mf = by_group_frame
                     if grouping_function == 'min':
-=======
-                    mf = self._by_group
-                    if grouping_function == "min":
->>>>>>> 504804be
                         vals = [mf[m].min() for m in mf.columns]
                     else:
                         vals = [mf[m].max() for m in mf.columns]
 
-<<<<<<< HEAD
                     result = pd.Series(vals, index=mf.columns, dtype='object')
-=======
-                    result = pd.Series(
-                        vals, index=self._by_group.columns, dtype="object"
-                    )
->>>>>>> 504804be
                 except ValueError as ve:
                     raise ValueError(
                         _MF_CONTAINS_NON_SCALAR_ERROR_MESSAGE
@@ -759,21 +654,10 @@
         else:
             if errors == "raise":
                 try:
-<<<<<<< HEAD
                     if grouping_function == 'min':
                         result = by_group_frame.groupby(level=self.control_levels).min()
                     else:
                         result = by_group_frame.groupby(level=self.control_levels).max()
-=======
-                    if grouping_function == "min":
-                        result = self._by_group.groupby(
-                            level=self.control_levels
-                        ).min()
-                    else:
-                        result = self._by_group.groupby(
-                            level=self.control_levels
-                        ).max()
->>>>>>> 504804be
                 except ValueError as ve:
                     raise ValueError(
                         _MF_CONTAINS_NON_SCALAR_ERROR_MESSAGE
@@ -819,11 +703,7 @@
             The maximum value over sensitive features. The exact type
             follows the table in :attr:`.MetricFrame.overall`.
         """
-<<<<<<< HEAD
         return self.__group(self._by_group, 'max', errors)
-=======
-        return self.__group("max", errors)
->>>>>>> 504804be
 
     def group_min(
         self, errors: str = "raise"
@@ -849,7 +729,6 @@
             The maximum value over sensitive features. The exact type
             follows the table in :attr:`.MetricFrame.overall`.
         """
-<<<<<<< HEAD
         return self.__group(self._by_group, 'min', errors)
 
     # TODO: Make fully private after debugging
@@ -863,9 +742,6 @@
             mf = mf.applymap(lambda x: x if np.isscalar(x) else np.nan)
 
         return (mf - subtrahend).abs().max(level=self.control_levels)
-=======
-        return self.__group("min", errors)
->>>>>>> 504804be
 
     def difference(
         self, method: str = "between_groups", errors: str = "coerce"
@@ -985,45 +861,10 @@
             raise ValueError(_INVALID_ERRORS_VALUE_ERROR_MESSAGE)
 
         result = None
-<<<<<<< HEAD
         if method == 'between_groups':
             result = self.group_min(errors=errors) / self.group_max(errors=errors)
         elif method == 'to_overall':
             result = self._calc_ratio_overall(self.by_group, self.overall)
-=======
-        if method == "between_groups":
-            result = self.group_min(errors=errors) / self.group_max(
-                errors=errors
-            )
-        elif method == "to_overall":
-            if self._user_supplied_callable:
-                tmp = self.by_group / self.overall
-                result = tmp.transform(lambda x: min(x, 1 / x)).min(
-                    level=self.control_levels
-                )
-            else:
-                ratios = None
-
-                if self.control_levels:
-                    # It's easiest to give in to the DataFrame columns preference
-                    ratios = self.by_group.unstack(
-                        level=self.control_levels
-                    ) / self.overall.unstack(level=self.control_levels)
-                else:
-                    ratios = self.by_group / self.overall
-
-                def ratio_sub_one(x):
-                    if x > 1:
-                        return 1 / x
-                    else:
-                        return x
-
-                ratios = ratios.apply(lambda x: x.transform(ratio_sub_one))
-                if not self.control_levels:
-                    result = ratios.min()
-                else:
-                    result = ratios.min().unstack(0)
->>>>>>> 504804be
         else:
             raise ValueError(
                 "Unrecognised method '{0}' in ratio() call".format(method)
@@ -1031,16 +872,9 @@
 
         return result
 
-<<<<<<< HEAD
-    def _process_functions(self,
-                           metric, sample_params,
-                           all_data: pd.DataFrame
-                           ) -> Dict[str, AnnotatedMetricFunction]:
-=======
     def _process_functions(
         self, metric, sample_params, all_data: pd.DataFrame
     ) -> Dict[str, AnnotatedMetricFunction]:
->>>>>>> 504804be
         """Get the underlying metrics into :class:`fairlearn.metrics.AnnotatedMetricFunction` objects."""  # noqa: E501
         self._user_supplied_callable = True
         func_dict = dict()
@@ -1068,13 +902,6 @@
                 if name in s_p:
                     curr_s_p = s_p[name]
 
-<<<<<<< HEAD
-                amf = self._process_one_function(func, name, curr_s_p, all_data)
-                func_dict[amf.name] = amf
-        else:
-            # This is the case where the user has supplied a single metric function
-            amf = self._process_one_function(metric, None, sample_params, all_data)
-=======
                 amf = self._process_one_function(
                     func, name, curr_s_p, all_data
                 )
@@ -1084,25 +911,16 @@
             amf = self._process_one_function(
                 metric, None, sample_params, all_data
             )
->>>>>>> 504804be
             func_dict[amf.name] = amf
         return func_dict
 
     def _process_one_function(
-<<<<<<< HEAD
-            self,
-            func: Callable,
-            name: str,
-            sample_parameters: Dict[str, Any],
-            all_data: pd.DataFrame) -> AnnotatedMetricFunction:
-=======
         self,
         func: Callable,
         name: str,
         sample_parameters: Dict[str, Any],
         all_data: pd.DataFrame,
     ) -> AnnotatedMetricFunction:
->>>>>>> 504804be
         # Deal with the sample parameters
         _sample_param_arrays = dict()
         if sample_parameters is not None:
@@ -1116,25 +934,11 @@
         # Build the kwargs
         kwarg_dict = dict()
         for param_name, param_values in _sample_param_arrays.items():
-<<<<<<< HEAD
-            col_name = f'{name}_{param_name}'
-=======
             col_name = f"{name}_{param_name}"
->>>>>>> 504804be
             all_data[col_name] = param_values
             kwarg_dict[param_name] = col_name
 
         # Construct the return object
-<<<<<<< HEAD
-        amf = AnnotatedMetricFunction(func=func,
-                                      name=name,
-                                      postional_argument_names=['y_true', 'y_pred'],
-                                      kw_argument_mapping=kwarg_dict)
-
-        return amf
-
-    def _process_features(self, base_name, features, sample_array) -> List[GroupFeature]:
-=======
         amf = AnnotatedMetricFunction(
             func=func,
             name=name,
@@ -1147,7 +951,6 @@
     def _process_features(
         self, base_name, features, sample_array
     ) -> List[GroupFeature]:
->>>>>>> 504804be
         """Extract the features into :class:`fairlearn.metrics.GroupFeature` objects."""
         result = []
 
@@ -1203,7 +1006,6 @@
             else:
                 raise ValueError(_TOO_MANY_FEATURE_DIMS)
 
-<<<<<<< HEAD
         return result
 
     # Private helper functions for building attribute frames during MetricFrame initialization
@@ -1236,7 +1038,4 @@
 
             return temp.reindex(index=all_indices)
         else:
-            return temp
-=======
-        return result
->>>>>>> 504804be
+            return temp