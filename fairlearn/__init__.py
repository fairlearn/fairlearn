__name__ = "fairlearn"
<<<<<<< HEAD
__version__ = "0.3.0-alpha"
=======
__version__ = "0.3.0-alpha"

_KW_SENSITIVE_FEATURES = "sensitive_features"

_NO_PREDICT_BEFORE_FIT = "Must call fit before attempting to make predictions"
>>>>>>> cf02982f
<|MERGE_RESOLUTION|>--- conflicted
+++ resolved
@@ -1,10 +1,5 @@
 __name__ = "fairlearn"
-<<<<<<< HEAD
-__version__ = "0.3.0-alpha"
-=======
 __version__ = "0.3.0-alpha"
 
-_KW_SENSITIVE_FEATURES = "sensitive_features"
 
-_NO_PREDICT_BEFORE_FIT = "Must call fit before attempting to make predictions"
->>>>>>> cf02982f
+_NO_PREDICT_BEFORE_FIT = "Must call fit before attempting to make predictions"