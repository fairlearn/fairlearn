--- conflicted
+++ resolved
@@ -38,11 +38,7 @@
 
     data_home : str, default=None
         Specify another download and cache folder for the datasets.
-<<<<<<< HEAD
-        By default, all scikit-learn data is stored in '~/.fairlearn-data'
-=======
         By default, all data is stored in '~/.fairlearn-data'
->>>>>>> 706ff7fa
         subfolders.
 
     as_frame : bool, default=False
