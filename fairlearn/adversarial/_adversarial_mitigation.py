# Copyright (c) Fairlearn contributors.
# Licensed under the MIT License.

import logging
from math import ceil
from time import time

from numpy import arange, argmax, unique, zeros
from sklearn.base import (
    BaseEstimator,
    ClassifierMixin,
    RegressorMixin,
    TransformerMixin,
)
from sklearn.exceptions import NotFittedError
<<<<<<< HEAD
from sklearn.utils.validation import check_is_fitted, check_random_state, check_scalar
=======
from sklearn.utils import check_scalar
from sklearn.utils.validation import (
    check_consistent_length,
    check_is_fitted,
    check_random_state,
)
>>>>>>> f5a3c558

from ._backend_engine import BackendEngine
from ._constants import (
    _CALLBACK_RETURNS_ERROR,
    _IMPORT_ERROR_MESSAGE,
    _KWARG_ERROR_MESSAGE,
    _PREDICTION_FUNCTION_AMBIGUOUS,
    _PROGRESS_UPDATE,
)
from ._preprocessor import FloatTransformer, _get_type
from ._pytorch_engine import PytorchEngine
from ._tensorflow_engine import TensorflowEngine

logger = logging.getLogger(__name__)


class _AdversarialFairness(BaseEstimator):
    r"""Train PyTorch or TensorFlow predictors while mitigating unfairness .

    This model implements the supervised learning method proposed in
    "Mitigating Unwanted Biases with Adversarial Learning". :footcite:`zhang2018mitigating`
    This algorithm takes as input two neural network
    models, a predictor model and an adversarial model, defined either as a
    `PyTorch module
    <https://pytorch.org/docs/stable/generated/torch.nn.Module.html>`_ or
    `TensorFlow2 model
    <https://www.tensorflow.org/api_docs/python/tf/keras/Model>`_. You train this
    predictor using an API that is similar to estimators in `sklearn`.

    The predictor model takes the features :code:`X` as input and seeks
    to predict :code:`y`.
    For real-valued predictions of :code:`y`, regression takes place.
    For binary classification, the predictor model should return a single
    real-valued score, which is transformed into a probability of the
    positive class via the logistic function (aka sigmoid), similarly to
    logistic regression. For multi-class classification, the predictor
    model should return a vector of real-valued scores, which are
    transformed into class probabilities via the softmax function,
    similarly to multinomial logistic regression. The training loss is
    the negative log likelihood (aka log loss, logistic loss,
    cross-entropy loss). For regression, the squared error is taken, as
    it is proven to be equivalent to a scaled cross-entropy loss (under
    certain distribution assumptions).

    The adversarial model for demographic parity takes scores
    produced by the predictor model as input, and seeks to predict
    :code:`sensitive_features`. Depending on the type of the provided
    sensitive features, the model should produce a scalar
    or vector output. Three types of sensitive features are supported:
    (1) a single binary feature; (2) a single discrete feature; (3) one or
    multiple real-valued features. For a single binary sensitive feature
    and a single discrete feature, the network outputs are transformed
    by the logistic function and the softmax function, respectively, and
    the loss is the negative log likelihood. For one or multiple
    real-valued features, the network output is left as is, and the
    loss is a square loss.

    The adversarial model for equalized odds additionaly takes
    :code:`y` as input. For multi-class classification, :code:`y` is
    transformed using one-hot encoding.

    Parameters
    ----------
    backend : str, BackendEngine, default = 'auto'
        The backend to use. Must be one of :code:`'torch'`, :code:`'tensorflow'`,
        or :code:`'auto'` which indicates PyTorch, TensorFlow, or to
        automatically infer
        the backend from the :code:`predictor_model`.
        You can also pass in a BackendEngine class.

    predictor_model : list, torch.nn.Module, tensorflow.keras.Model
        The predictor model to train.
        Instead of a neural network model, it is possible to pass a list
        :math:`[k_1, k_2, \dots]`, where each :math:`k_i` either indicates
        the number of nodes (if :math:`k_i` is an integer) or
        an activation function (if :math:`k_i` is a string) or
        a layer or activation function instance directly (if :math:`k_i` is
        a callable). The default parameter is :code:`[]`, which indicates
        a neural network without any hidden layers.
        However, the number of nodes in the input
        and output layer are automatically inferred from data, and the final
        activation function (such as softmax for categorical
        predictors) are inferred from data.
        If :code:`backend` is specified, you cannot pass a model
        that uses a different backend.

    adversary_model : list, torch.nn.Module, tensorflow.keras.Model
        The adversary model to train. Defined similarly as :code:`predictor_model`.
        Must be the same type as the
        :code:`predictor_model`.

    predictor_optimizer : str, torch.optim, tensorflow.keras.optimizers, callable, default = 'Adam'
        The optimizer class to use. If a string is passed instead, this must be
        either 'SGD' or 'Adam'. A corresponding SGD or Adam optimizer is
        initialized with the given predictor model and learning rate.
        If an instance of a subclass of torch.optim.Optimizer
        or tensorflow.keras.optimizers.Optimizer is passed, this
        is used directly. If a callable :code:`fn` is passed, we call this
        callable and pass our model, and set the result of this call
        as the optimizer, so: :code:`predictor_optimizer=fn(predictor_model)`.

    adversary_optimizer : str, torch.optim, tensorflow.keras.optimizers, callable, default = 'Adam'
        The optimizer class to use. Defined similarly as
        :code:`predictor_optimizer`.

    constraints : str, default = 'demographic_parity'
        The fairness constraint. Must be either 'demographic_parity'
        or 'equalized_odds'.

    y_transform : str, sklearn.base.TransformerMixin, default = "auto"
        The preprocessor to use on the predictions :code:`y`.
        Either a keyword such as :code:`"auto"` or :code:`"one_hot_encoder",
        None, or a preprocessor. None indicates to pass-through data directly
        without preprocessing.
        The given transformer *must* map data
        to a 2d ndarray containing only floats.

    sf_transform : str, sklearn.base.TransformerMixin, default = "auto"
        The preprocessor to use on the :code:`sensitive_features`.
        Either a keyword such as :code:`"auto"` or :code:`"one_hot_encoder",
        None, or a preprocessor. None indicates to pass-through data directly
        without preprocessing.
        The given transformer *must* map data
        to a 2d ndarray containing only floats.

    learning_rate : float, default = 0.001
        A small number greater than zero to set as a learning rate.

    alpha : float, default = 1.0
        A small number :math:`\alpha` as specified in the paper. It
        is the factor that balances the training towards predicting :code:`y`
        (choose :math:`\alpha` closer to zero) or enforcing fairness constraint
        (choose larger :math:`\alpha`).

    epochs : int, default = 1
        Number of epochs to train for.

    batch_size : int, default = 32
        Batch size. For no batching, set this to -1.

    shuffle : bool, default = False
        When true, shuffle the data before every epoch (including the first).

    progress_updates : number, optional, default = None
        If a number :math:`t` is provided, we print an update
        about the training loop after processing a batch and :math:`t` seconds
        have passed since the previous update.

    skip_validation : bool, default = False
        Skip the validation of the data. Useful because validate_input is
        a costly operation, and we may instead pass all data to validate_input
        at an earlier stage. Note that not only checking :code:`X`
        is skipped, but also no tranform is applied to :code:`y` and
        :code:`sensitive_features`.

    callbacks : callable
        Callback function, called after every batch. For instance useable when
        wanting to validate. A list of callback functions can also be provided.
        Each callback function is passed two arguments :code:`self` (the
        estimator instance) and :code:`step` (the completed iteration), and
        may return a Boolean value. If the returned value is `True`, the
        optimization algorithm terminates. This can be used to implement
        *early stopping*.

    cuda : str, default = None
        A string to indicate which device to use when training. For instance,
        set :code:`cuda='cuda:0'` to train on the first GPU. Only for PyTorch
        backend.

    warm_start : bool, default = False
        Normally, when set to False, a call to :code:`fit()` triggers reinitialization,
        which discards the models and intializes them again. Setting to
        True triggers reuse of these models. Note: if pre-initialized models
        are passed, the models (and their parameters) are never discarded.

    random_state : int, RandomState, default = None
        Controls the randomized aspects of this algorithm, such as shuffling.
        Useful to get reproducible output across multiple function calls.

    References
    ----------
    .. footbibliography::

    """  # noqa : E501

    def __init__(
        self,
        *,
        backend="auto",
        predictor_model=None,
        adversary_model=None,
        predictor_loss="auto",
        adversary_loss="auto",
        predictor_function="auto",
        threshold_value=0.5,
        predictor_optimizer="Adam",
        adversary_optimizer="Adam",
        constraints="demographic_parity",
        y_transform="auto",
        sf_transform="auto",
        learning_rate=0.001,
        alpha=1.0,
        epochs=1,
        batch_size=32,
        max_iter=-1,
        shuffle=False,
        progress_updates=None,
        skip_validation=False,
        callbacks=None,
        cuda=None,
        warm_start=False,
        random_state=None,
    ):
        """Initialize class by only storing (kw)args, as per sklearn API."""
        self.backend = backend
        self.predictor_model = predictor_model
        self.adversary_model = adversary_model
        self.predictor_loss = predictor_loss
        self.adversary_loss = adversary_loss
        self.predictor_function = predictor_function
        self.threshold_value = threshold_value
        self.predictor_optimizer = predictor_optimizer
        self.adversary_optimizer = adversary_optimizer
        self.constraints = constraints
        self.y_transform = y_transform
        self.sf_transform = sf_transform
        self.learning_rate = learning_rate
        self.alpha = alpha
        self.epochs = epochs
        self.batch_size = batch_size
        self.max_iter = max_iter
        self.shuffle = shuffle
        self.progress_updates = progress_updates
        self.skip_validation = skip_validation
        self.callbacks = callbacks
        self.cuda = cuda
        self.warm_start = warm_start
        self.random_state = random_state

    def __setup(self, X, Y, A):
        """
        Initialize the entire model from the parameters and the given data.

        Following sklearn API, we do not do intialization in `__init__`, but
        instead in `fit`. Firstly, we validate the backend. Then, we validate
        some key-word arguments. Then, we initialize the BackendEngine, which
        handles the initialization of the losses and optimizers. Among these
        steps, if a loss or function is not explicitely defined, we try to
        infer something appropriate from data (see interpret_keyword).
        """
        self._validate_backend()

        # Verify the constraints and set up the corresponding network structure.
        if self.constraints == "demographic_parity":
            self.pass_y_ = False
        elif self.constraints == "equalized_odds":
            self.pass_y_ = True
        else:
            raise ValueError(
                _KWARG_ERROR_MESSAGE.format(
                    "constraints", "'demographic_parity' or 'equalized_odds'"
                )
            )

        # Numbers
        check_scalar(self.threshold_value, "threshold_value", (int, float))

        # Non-negative numbers
        for kw, kwname in (
            (self.learning_rate, "learning_rate"),
            (self.alpha, "alpha"),
            (self.progress_updates, "progress_updates"),
        ):
            if kw:
                check_scalar(
                    kw,
                    kwname,
                    (int, float),
                    min_val=0.0,
                    include_boundaries="left",
                )

        # Positive or -1 numbers
        for kw, kwname in (
            (self.batch_size, "batch_size"),
            (self.epochs, "epochs"),
            (self.max_iter, "max_iter"),
        ):
            check_scalar(kw, kwname, (int, float), min_val=-1, include_boundaries="left")
            if kw <= 0.0 and kw != -1:
                raise ValueError(_KWARG_ERROR_MESSAGE.format(kwname, "a positive number or -1"))

        for kw, kwname in (
            (self.shuffle, "shuffle"),
            (self.skip_validation, "skip_validation"),
            (self.warm_start, "warm_start"),
        ):
            if not isinstance(kw, bool):
                raise ValueError(_KWARG_ERROR_MESSAGE.format(kwname, "a boolean"))

        self.callbacks_ = None
        if self.callbacks:
            if not callable(self.callbacks):
                if not isinstance(self.callbacks, list):
                    raise ValueError(
                        _KWARG_ERROR_MESSAGE.format("callbacks", "a callable or list of callables")
                    )
                else:
                    for cb in self.callbacks:
                        if not callable(cb):
                            raise ValueError(
                                _KWARG_ERROR_MESSAGE.format(
                                    "callbacks",
                                    "a callable or list of callables",
                                )
                            )
                    self.callbacks_ = self.callbacks
            else:
                self.callbacks_ = [self.callbacks]

        def read_kw(data, kw_or_func, kwname):
            if isinstance(kw_or_func, str) or kw_or_func is None:
                # Possible remove some of these keywords in the future
                if kw_or_func in [
                    "auto",
                    "classification",
                    "binary",
                    "continuous",
                    "category",
                ]:
                    expected_dist = kw_or_func
                elif kw_or_func in [
                    "logistic_loss",
                    "cross_entropy_loss",
                    "log_loss",
                ]:
                    expected_dist = "classification"
                elif kw_or_func in [
                    "multinomial_logistic_loss",
                    "argmax",
                    "categorical_cross_entropy_loss",
                ]:
                    expected_dist = "category"
                elif kw_or_func in ["threshold"]:
                    expected_dist = "binary"
                elif kw_or_func in ["square_loss", None]:
                    expected_dist = "continuous"
                else:
                    raise ValueError(
                        _KWARG_ERROR_MESSAGE.format(
                            kwname,
                            "A valid keyword or a callable",
                        )
                    )
                return _get_type(data, expected_dist)
            else:
                return kw_or_func

        self.predictor_loss_ = read_kw(Y, self.predictor_loss, "predictor_loss")
        self.adversary_loss_ = read_kw(A, self.adversary_loss, "adversary_loss")
        self.predictor_function_ = read_kw(Y, self.predictor_function, "predictor_function")

        for kw, kwname in (
            (self.y_transform, "y_transform"),
            (self.sf_transform, "sf_transform"),
        ):
            if not (
                (
                    issubclass(type(kw), TransformerMixin)
                    and hasattr(kw, "fit")
                    and hasattr(kw, "transform")
                )
                or kw is None
                or isinstance(kw, str)
            ):
                raise ValueError(
                    _KWARG_ERROR_MESSAGE.format(
                        kwname,
                        "a keyword or a sklearn Transformer" + "(subclass TransformerMixin)",
                    )
                )

        self._y_transform = FloatTransformer(transformer=self.y_transform)
        self._sf_transform = FloatTransformer(transformer=self.sf_transform)
        self._y_transform.fit(Y)
        self._sf_transform.fit(A)

        if self.cuda and not isinstance(self.cuda, str):
            raise ValueError(
                _KWARG_ERROR_MESSAGE.format(
                    "cuda",
                    'None, or the device to use (such as "cuda:0")',
                )
            )

        self.random_state_ = check_random_state(self.random_state)

        self._set_predictor_function()

        # Initialize backend
        # here, losses and optimizers are also set up.
        self.backendEngine_ = self.backend_(self, X, Y, A)

        # Sklearn-parameters
        self.n_features_in_ = X.shape[1]
        self.n_features_out_ = self._y_transform.n_features_in_

        self._is_setup = True

    def fit(self, X, Y, *, sensitive_features=None):
        """
        Fit the model based on the given training data and sensitive features.

        Currently, for discrete y and sensitive_features
        *ALL* classes need to be passed in
        the first call to fit!

        Parameters
        ----------
        X : numpy.ndarray
            Two-dimensional numpy array containing training data

        y : array
            Array-like containing training targets

        sensitive_features : array
            Array-like containing the sensitive features of the
            training data.
        """
        X, Y, A = self._validate_input(X, Y, sensitive_features, reinitialize=True)
        self.classes_ = unique(Y)

        # Not checked in __setup, because partial_fit may not require it.
        if self.epochs == -1 and self.max_iter == -1:
            raise ValueError(
                _KWARG_ERROR_MESSAGE.format(
                    "epochs",
                    (
                        "a positive number, or key-word argument "
                        + "max_iter should be a positive number."
                    ),
                )
            )

        if self.predictor_model is not None:
            predictor_model = self.predictor_model
        else:
            predictor_model = []  # [] is a NN with no hidden layers # noqa: F841

        if self.adversary_model is not None:
            adversary_model = self.adversary_model
        else:
            adversary_model = []  # noqa: F841

        if self.batch_size == -1:
            batch_size = X.shape[0]
        else:
            batch_size = self.batch_size
        batches = ceil(X.shape[0] / batch_size)

        if self.epochs == -1:
            epochs = ceil(self.max_iter / batches)
        else:
            epochs = self.epochs

        start_time = time()
        last_update_time = start_time

        predictor_losses = [None]
        adversary_losses = []

        self.step_ = 0
        for epoch in range(epochs):
            if self.shuffle:
                X, Y, A = self.backendEngine_.shuffle(X, Y, A)
            for batch in range(batches):
                if self.progress_updates:
                    if (time() - last_update_time) > self.progress_updates:
                        last_update_time = time()
                        progress = (epoch / epochs) + (batch / (batches * epochs))
                        if (
                            progress > 0
                            and len(predictor_losses) >= 1
                            and len(adversary_losses) >= 1
                        ):
                            ETA = ((last_update_time - start_time + 1e-6) / (progress + 1e-6)) * (
                                1 - progress
                            )
                            # + 1e-6 for numerical stability
                            logger.info(
                                _PROGRESS_UPDATE.format(  # noqa : G001
                                    "=" * round(20 * progress),
                                    " " * round(20 * (1 - progress)),  # noqa : G003
                                    epoch + 1,  # noqa : G003
                                    epochs,
                                    " "  # noqa : G003
                                    * (
                                        len(str(batch + 1))  # noqa : G003
                                        - len(str(batches))  # noqa : G003
                                    ),  # noqa : G003
                                    batch + 1,  # noqa : G003
                                    batches,
                                    ETA,
                                    predictor_losses[-1],
                                    adversary_losses[-1],
                                )
                            )
                batch_slice = slice(
                    batch * batch_size,
                    min((batch + 1) * batch_size, X.shape[0]),
                )
                (LP, LA) = self.backendEngine_.train_step(
                    X[batch_slice], Y[batch_slice], A[batch_slice]
                )
                predictor_losses.append(LP)
                adversary_losses.append(LA)

                self.step_ += 1

                # Purposefully first stop and then handle callbacks
                if self.max_iter != -1 and self.step_ >= self.max_iter:
                    return self

                if self.callbacks_:
                    stop = False
                    for cb in self.callbacks_:
                        result = cb(self, self.step_)
                        if result and not isinstance(result, bool):
                            raise RuntimeError(_CALLBACK_RETURNS_ERROR)
                        stop = stop or result

                    if stop:
                        return self

        return self

    def partial_fit(self, X, y, *, sensitive_features=None):
        """
        Perform one epoch on given samples and update model.

        Parameters
        ----------
        X : numpy.ndarray
            Two-dimensional numpy array containing training data

        y : array
            Array-like containing training targets

        sensitive_features : array
            Array-like containing the sensitive feature of the
            training data.
        """
        X, Y, A = self._validate_input(X, y, sensitive_features, reinitialize=False)
        self.backendEngine_.train_step(X, Y, A)

        return self

    def _raw_predict(self, X):
        """
        Compute predictor output for given test data.

        Parameters
        ----------
        X : numpy.ndarray
            Two-dimensional numpy array containing test data

        Returns
        -------
        Y_pred : numpy.ndarray
            Two-dimensional array containing the model's (soft-)predictions
        """
        check_is_fitted(self)
        X = self._validate_data(
            X,
            accept_sparse=False,
            accept_large_sparse=False,
            dtype=float,
            allow_nd=True,
            reset=False,
        )
        Y_pred = self.backendEngine_.evaluate(X)
        return Y_pred

    def predict(self, X):
        """
        Compute predictions for given test data.

        Predictions are discrete for classifiers, making use of the
        predictor_function.

        Parameters
        ----------
        X : numpy.ndarray
            Two-dimensional numpy array containing test data

        Returns
        -------
        Y_pred : array
            array-like containing the model's predictions fed through
            the (discrete) :code:`predictor_function`
        """
        Y_pred = self._raw_predict(X)
        Y_pred = self.predictor_function_(Y_pred)
        Y_pred = self._y_transform.inverse_transform(Y_pred)
        return Y_pred

    def _validate_input(self, X, Y, A, reinitialize=False):
        """
        Validate the input data and possibly setup this estimator.

        Important note is that we follow call `__setup` from here, because the
        setup procedure requires the validated data. If `reintialize` is True,
        then always call `__setup`.
        """
        if not self.skip_validation:
            X = self._validate_data(
                X,
                accept_sparse=False,
                accept_large_sparse=False,
                dtype=float,
                allow_nd=True,
            )
            Y = self._validate_data(Y, ensure_2d=False)

        check_consistent_length(X, Y)
        check_consistent_length(X, A)

        try:  # TODO check this
            check_is_fitted(self)
            is_fitted = True
        except NotFittedError:
            is_fitted = False

        if A is None:
            logger.warning("No sensitive_features provided")
            logger.warning("Setting sensitive_features to zeros")
            A = zeros(len(Y))

        if (not is_fitted) or (reinitialize):
            self.__setup(X, Y, A)

        if not self.skip_validation:
            Y = self._y_transform.transform(Y)
            A = self._sf_transform.transform(A)

        if not self.skip_validation:
            # Some backendEngine may want to do some additional preprocessing,
            # such as moving to GPU.
            attr = getattr(self.backendEngine_, "validate_input", None)
            if attr:
                X, Y, A = attr(X, Y, A)

        return X, Y, A

    def _validate_backend(self):
        """
        Import either PyTorch or TensorFlow, depending on predictor.

        Given a backend and the predictor/adversary models, we do some steps.
        Firstly, if the backend is a BackendEngine subclass, we just use this.
        Else, we check if parameters comply with a torch backend. Do this by
        checking if backend is set to torch or auto, we have torch installed,
        and whether the models are torch models (or lists). If any step fails,
        we try the same for tensorflow, and if that also fails then we give an
        appropriate error message.
        """
        # Discover which backends are available
        torch_installed = False
        tensorflow_installed = False

        if isinstance(self.backend, type) and issubclass(self.backend, BackendEngine):
            self.backend_ = self.backend
            return
        if self.backend == "torch" or self.backend == "auto":
            select = False
            try:
                from torch.nn import Module as model

                torch_installed = True
                if isinstance(self.predictor_model, (list, model)) and isinstance(
                    self.adversary_model, (list, model)
                ):
                    select = True
                elif self.backend == "torch":
                    raise ValueError(
                        _KWARG_ERROR_MESSAGE.format(
                            "predictor_model and adversary_model",
                            "a list or torch.nn.Module",
                        )
                    )
            except ImportError:
                if self.backend == "torch":
                    raise RuntimeError(_IMPORT_ERROR_MESSAGE.format("torch"))
            if select:
                self.backend_ = PytorchEngine
                return
        if self.backend == "tensorflow" or self.backend == "auto":
            select = False
            try:
                from tensorflow.keras import Model as model

                tensorflow_installed = True
                if isinstance(self.predictor_model, (list, model)) and isinstance(
                    self.adversary_model, (list, model)
                ):
                    select = True
                elif self.backend == "tensorflow":
                    raise ValueError(
                        _KWARG_ERROR_MESSAGE.format(
                            "predictor_model and adversary_model",
                            "a list or tensorflow.keras.Model",
                        )
                    )
            except ImportError:
                if self.backend == "tensorflow":
                    raise RuntimeError(_IMPORT_ERROR_MESSAGE.format("tensorflow"))
            if select:
                self.backend_ = TensorflowEngine
                return
        # The keyword self.backend was weird
        if self.backend not in ["torch", "tensorflow", "auto"]:
            raise ValueError(
                _KWARG_ERROR_MESSAGE.format("backend", "one of ['auto', 'torch','tensorflow']")
            )
        # Or no backend is installed
        if not (torch_installed or tensorflow_installed):
            raise RuntimeError(_IMPORT_ERROR_MESSAGE.format("torch or tensorflow"))
        # Or all other cases, a mismatch between model model (and installation)
        raise ValueError(
            _KWARG_ERROR_MESSAGE.format(
                "predictor_model and adversary_model",
                "a list, torch.nn.Module, or tensorflow.keras.Model. Also, "
                + "make sure to have installed the corresponding backend",
            )
        )

    def _set_predictor_function(self):
        """
        Infer prediction function.

        The :code:`predictor_function` should be either the string
        :code:`'auto'`, :code:`'binary'`, :code:`'category'`,
        :code:`'continuous'`, or a callable. The string
        :code:`'auto'` indicates to infer the predictor function
        from the distribution type of :code:`y`
        A callable should be a
        function that maps the continuous output of the predictor model to
        a discrete prediction.
        """
        if callable(self.predictor_function_):
            pass
        elif isinstance(self.predictor_function_, str):
            kw = self.predictor_function_
            if kw == "binary":
                self.predictor_function_ = lambda pred: (pred >= self.threshold_value).astype(
                    float
                )
            elif kw == "category":

                def loss(pred):
                    shape = pred.shape
                    c = argmax(pred, axis=1)
                    b = zeros(shape, dtype=float)
                    a = arange(shape[0])
                    b[a, c] = 1
                    return b

                self.predictor_function_ = loss
            elif kw == "continuous":
                self.predictor_function_ = lambda pred: pred
            else:
                raise ValueError(_PREDICTION_FUNCTION_AMBIGUOUS)
        else:
            raise ValueError(_PREDICTION_FUNCTION_AMBIGUOUS)

    def __sklearn_is_fitted__(self):
        """Speed up check_is_fitted."""
        return hasattr(self, "_is_setup")

    def _more_tags(self):
        return {
            "_xfail_checks": {
                "check_estimators_pickle": "pickling is not possible.",
            }
        }


class AdversarialFairnessClassifier(_AdversarialFairness, ClassifierMixin):
    r"""Train PyTorch or TensorFlow classifiers while mitigating unfairness.

    This estimator implements the supervised learning method proposed in
    "Mitigating Unwanted Biases with Adversarial Learning". :footcite:`zhang2018mitigating`
    The training algorithm takes as input two neural network
    models, a predictor model and an adversarial model, defined either as a
    `PyTorch module
    <https://pytorch.org/docs/stable/generated/torch.nn.Module.html>`_ or
    `TensorFlow2 model
    <https://www.tensorflow.org/api_docs/python/tf/keras/Model>`_. The API
    follows conventions of `sklearn` estimators.

    The predictor model takes the features :code:`X` as input and seeks
    to predict :code:`y`.
    For binary classification, the predictor model should return a single
    real-valued score, which is transformed into a probability of the
    positive class via the logistic function (aka sigmoid), similarly to
    logistic regression. For multi-class classification, the predictor
    model should return a vector of real-valued scores, which are
    transformed into class probabilities via the softmax function,
    similarly to multinomial logistic regression. The training loss is
    the negative log likelihood (aka log loss, logistic loss,
    cross-entropy loss).

    The adversarial model for demographic parity takes scores
    produced by the predictor model as input, and seeks to predict
    :code:`sensitive_features`. Depending on the type of the provided
    sensitive features, the model should produce a scalar
    or vector output. Three types of sensitive features are supported:
    (1) a single binary feature; (2) a single discrete feature; (3) one or
    multiple real-valued features. For a single binary sensitive feature
    and a single discrete feature, the network outputs are transformed
    by the logistic function and the softmax function, respectively, and
    the loss is the negative log likelihood. For one or multiple
    real-valued features, the network output is left as is, and the
    loss is a square loss.

    The adversarial model for equalized odds additionaly takes
    :code:`y` as input. For multi-class classification, :code:`y` is
    transformed using one-hot encoding.

    Parameters
    ----------
    backend : str, BackendEngine, default = 'auto'
        The backend to use. Must be one of :code:`'torch'`, :code:`'tensorflow'`,
        or :code:`'auto'` which indicates PyTorch, TensorFlow, or to
        automatically infer
        the backend from the :code:`predictor_model`.
        You can also pass in a BackendEngine class.

    predictor_model : list, torch.nn.Module, tensorflow.keras.Model
        The predictor model to train.
        Instead of a neural network model, it is possible to pass a list
        :math:`[k_1, k_2, \dots]`, where each :math:`k_i` either indicates
        the number of nodes (if :math:`k_i` is an integer) or
        an activation function (if :math:`k_i` is a string) or
        a layer or activation function instance directly (if :math:`k_i` is
        a callable). The default parameter is :code:`[]`, which indicates
        a neural network without any hidden layers.
        However, the number of nodes in the input
        and output layer are automatically inferred from data, and the final
        activation function (such as softmax for categorical
        predictors) are inferred from data.
        If :code:`backend` is specified, you cannot pass a model
        that uses a different backend.

    adversary_model : list, torch.nn.Module, tensorflow.keras.Model
        The adversary model to train. Defined similarly as :code:`predictor_model`.
        Must be the same type as the
        :code:`predictor_model`.

    predictor_optimizer : str, torch.optim, tensorflow.keras.optimizers, callable, default = 'Adam'
        The optimizer class to use. If a string is passed instead, this must be
        either 'SGD' or 'Adam'. A corresponding SGD or Adam optimizer is
        initialized with the given predictor model and learning rate.
        If an instance of a subclass of torch.optim.Optimizer
        or tensorflow.keras.optimizers.Optimizer is passed, this
        is used directly. If a callable :code:`fn` is passed, we call this
        callable and pass our model, and set the result of this call
        as the optimizer, so: :code:`predictor_optimizer=fn(predictor_model)`.

    adversary_optimizer : str, torch.optim, tensorflow.keras.optimizers, callable, default = 'Adam'
        The optimizer class to use. Defined similarly as
        :code:`predictor_optimizer`.

    constraints : str, default = 'demographic_parity'
        The fairness constraint. Must be either 'demographic_parity'
        or 'equalized_odds'.

    learning_rate : float, default = 0.001
        A small number greater than zero to set as a learning rate.

    alpha : float, default = 1.0
        A small number :math:`\alpha` as specified in the paper. It
        is the factor that balances the training towards predicting :code:`y`
        (choose :math:`\alpha` closer to zero) or enforcing fairness constraint
        (choose larger :math:`\alpha`).

    epochs : int, default = 1
        Number of epochs to train for.

    batch_size : int, default = 32
        Batch size. For no batching, set this to -1.

    shuffle : bool, default = False
        When true, shuffle the data before every epoch (including the first).

    progress_updates : number, optional, default = None
        If a number :math:`t` is provided, we print an update
        about the training loop after processing a batch and :math:`t` seconds
        have passed since the previous update.

    skip_validation : bool, default = False
        Skip the validation of the data. Useful because validate_input is
        a costly operation, and we may instead pass all data to validate_input
        at an earlier stage. Note that not only checking :code:`X`
        is skipped, but also no tranform is applied to :code:`y` and
        :code:`sensitive_features`.

    callbacks : callable
        Callback function, called after every batch. For instance useable when
        wanting to validate. A list of callback functions can also be provided.
        Each callback function is passed two arguments :code:`self` (the
        estimator instance) and :code:`step` (the completed iteration), and
        may return a Boolean value. If the returned value is `True`, the
        optimization algorithm terminates. This can be used to implement
        *early stopping*.

    cuda : str, default = None
        A string to indicate which device to use when training. For instance,
        set :code:`cuda='cuda:0'` to train on the first GPU. Only for PyTorch
        backend.

    warm_start : bool, default = False
        Normally, when set to False, a call to :code:`fit()` triggers reinitialization,
        which discards the models and intializes them again. Setting to
        True triggers reuse of these models. Note: if pre-initialized models
        are passed, the models (and their parameters) are never discarded.

    random_state : int, RandomState, default = None
        Controls the randomized aspects of this algorithm, such as shuffling.
        Useful to get reproducible output across multiple function calls.

    References
    ----------
    .. footbibliography::

    """  # noqa : E501

    def __init__(
        self,
        *,
        backend="auto",
        predictor_model=None,
        adversary_model=None,
        predictor_optimizer="Adam",
        adversary_optimizer="Adam",
        constraints="demographic_parity",
        learning_rate=0.001,
        alpha=1.0,
        epochs=1,
        batch_size=32,
        shuffle=False,
        progress_updates=None,
        skip_validation=False,
        callbacks=None,
        cuda=None,
        warm_start=False,
        random_state=None,
    ):
        """Initialize model by setting the predictor loss and function."""
        self._estimator_type = "classifier"
        super(AdversarialFairnessClassifier, self).__init__(
            backend=backend,
            predictor_model=predictor_model,
            adversary_model=adversary_model,
            predictor_loss="classification",
            adversary_loss="auto",
            predictor_function="classification",
            threshold_value=0.5,
            predictor_optimizer=predictor_optimizer,
            adversary_optimizer=adversary_optimizer,
            constraints=constraints,
            learning_rate=learning_rate,
            alpha=alpha,
            epochs=epochs,
            batch_size=batch_size,
            shuffle=shuffle,
            progress_updates=progress_updates,
            skip_validation=skip_validation,
            callbacks=callbacks,
            cuda=cuda,
            warm_start=warm_start,
            random_state=random_state,
        )

    def _more_tags(self):
        return {
            "_xfail_checks": {
                "check_estimators_pickle": "pickling is not possible.",
                "check_estimators_overwrite_params": "pickling is not possible.",
                "check_non_transformer_estimators_n_iter": (
                    "estimator is missing the _n_iter attribute."
                ),
                "check_classifiers_regression_target": ("the data cannot look continuous."),
                "check_estimators_partial_fit_n_features": ("number of features cannot change."),
                "check_classifiers_classes": (
                    "decision function output must match classifier output."
                ),
                "check_supervised_y_2d": "DataConversionWarning not caught.",
            },
<<<<<<< HEAD
=======
            "requires_positive_X": True,
            "poor_score": True,
>>>>>>> f5a3c558
        }


class AdversarialFairnessRegressor(_AdversarialFairness, RegressorMixin):
    r"""Train PyTorch or TensorFlow regressors while mitigating unfairness.

    This estimator implements the supervised learning method proposed in
    "Mitigating Unwanted Biases with Adversarial Learning". :footcite:`zhang2018mitigating`
    The training algorithm takes as input two neural network
    models, a predictor model and an adversarial model, defined either as a
    `PyTorch module
    <https://pytorch.org/docs/stable/generated/torch.nn.Module.html>`_ or
    `TensorFlow2 model
    <https://www.tensorflow.org/api_docs/python/tf/keras/Model>`_. The API
    follows conventions of `sklearn` estimators.

    The regressor model takes the features :code:`X` as input and seeks
    to predict :code:`y`.
    The training loss is measured using the squared error.

    The adversarial model for demographic parity takes scores
    produced by the predictor model as input, and seeks to predict
    :code:`sensitive_features`. Depending on the type of the provided
    sensitive features, the model should produce a scalar
    or vector output. Three types of sensitive features are supported:
    (1) a single binary feature; (2) a single discrete feature; (3) one or
    multiple real-valued features. For a single binary sensitive feature
    and a single discrete feature, the network outputs are transformed
    by the logistic function and the softmax function, respectively, and
    the loss is the negative log likelihood. For one or multiple
    real-valued features, the network output is left as is, and the
    loss is a square loss.

    The adversarial model for equalized odds additionaly takes
    :code:`y` as input.

    Parameters
    ----------
    backend : str, BackendEngine, default = 'auto'
        The backend to use. Must be one of :code:`'torch'`, :code:`'tensorflow'`,
        or :code:`'auto'` which indicates PyTorch, TensorFlow, or to
        automatically infer
        the backend from the :code:`predictor_model`.
        You can also pass in a BackendEngine class.

    predictor_model : list, torch.nn.Module, tensorflow.keras.Model
        The predictor model to train.
        Instead of a neural network model, it is possible to pass a list
        :math:`[k_1, k_2, \dots]`, where each :math:`k_i` either indicates
        the number of nodes (if :math:`k_i` is an integer) or
        an activation function (if :math:`k_i` is a string) or
        a layer or activation function instance directly (if :math:`k_i` is
        a callable). The default parameter is :code:`[]`, which indicates
        a neural network without any hidden layers.
        However, the number of nodes in the input
        and output layer are automatically inferred from data, and the final
        activation function (such as softmax for categorical
        predictors) are inferred from data.
        If :code:`backend` is specified, you cannot pass a model
        that uses a different backend.

    adversary_model : list, torch.nn.Module, tensorflow.keras.Model
        The adversary model to train. Defined similarly as :code:`predictor_model`.
        Must be the same type as the
        :code:`predictor_model`.

    predictor_optimizer : str, torch.optim, tensorflow.keras.optimizers, callable, default = 'Adam'
        The optimizer class to use. If a string is passed instead, this must be
        either 'SGD' or 'Adam'. A corresponding SGD or Adam optimizer is
        initialized with the given predictor model and learning rate.
        If an instance of a subclass of torch.optim.Optimizer
        or tensorflow.keras.optimizers.Optimizer is passed, this
        is used directly. If a callable :code:`fn` is passed, we call this
        callable and pass our model, and set the result of this call
        as the optimizer, so: :code:`predictor_optimizer=fn(predictor_model)`.

    adversary_optimizer : str, torch.optim, tensorflow.keras.optimizers, callable, default = 'Adam'
        The optimizer class to use. Defined similarly as
        :code:`predictor_optimizer`.

    constraints : str, default = 'demographic_parity'
        The fairness constraint. Must be either 'demographic_parity'
        or 'equalized_odds'.

    learning_rate : float, default = 0.001
        A small number greater than zero to set as a learning rate.

    alpha : float, default = 1.0
        A small number :math:`\alpha` as specified in the paper. It
        is the factor that balances the training towards predicting :code:`y`
        (choose :math:`\alpha` closer to zero) or enforcing fairness constraint
        (choose larger :math:`\alpha`).

    epochs : int, default = 1
        Number of epochs to train for.

    batch_size : int, default = 32
        Batch size. For no batching, set this to -1.

    shuffle : bool, default = False
        When true, shuffle the data before every epoch (including the first).

    progress_updates : number, optional, default = None
        If a number :math:`t` is provided, we print an update
        about the training loop after processing a batch and :math:`t` seconds
        have passed since the previous update.

    skip_validation : bool, default = False
        Skip the validation of the data. Useful because validate_input is
        a costly operation, and we may instead pass all data to validate_input
        at an earlier stage. Note that not only checking :code:`X`
        is skipped, but also no tranform is applied to :code:`y` and
        :code:`sensitive_features`.

    callbacks : callable
        Callback function, called after every batch. For instance useable when
        wanting to validate. A list of callback functions can also be provided.
        Each callback function is passed two arguments :code:`self` (the
        estimator instance) and :code:`step` (the completed iteration), and
        may return a Boolean value. If the returned value is `True`, the
        optimization algorithm terminates. This can be used to implement
        *early stopping*.

    cuda : str, default = None
        A string to indicate which device to use when training. For instance,
        set :code:`cuda='cuda:0'` to train on the first GPU. Only for PyTorch
        backend.

    warm_start : bool, default = False
        Normally, when set to False, a call to :code:`fit()` triggers reinitialization,
        which discards the models and intializes them again. Setting to
        True triggers reuse of these models. Note: if pre-initialized models
        are passed, the models (and their parameters) are never discarded.

    random_state : int, RandomState, default = None
        Controls the randomized aspects of this algorithm, such as shuffling.
        Useful to get reproducible output across multiple function calls.

    References
    ----------
    .. footbibliography::

    """  # noqa : E501

    def __init__(
        self,
        *,
        backend="auto",
        predictor_model=None,
        adversary_model=None,
        predictor_optimizer="Adam",
        adversary_optimizer="Adam",
        constraints="demographic_parity",
        learning_rate=0.001,
        alpha=1.0,
        epochs=1,
        batch_size=32,
        shuffle=False,
        progress_updates=None,
        skip_validation=False,
        callbacks=None,
        cuda=None,
        warm_start=False,
        random_state=None,
    ):
        """Initialize model by setting the predictor loss and function."""
        self._estimator_type = "regressor"
        super(AdversarialFairnessRegressor, self).__init__(
            backend=backend,
            predictor_model=predictor_model,
            adversary_model=adversary_model,
            predictor_loss="continuous",
            adversary_loss="auto",
            predictor_function=None,
            predictor_optimizer=predictor_optimizer,
            adversary_optimizer=adversary_optimizer,
            y_transform=None,
            constraints=constraints,
            learning_rate=learning_rate,
            alpha=alpha,
            epochs=epochs,
            batch_size=batch_size,
            shuffle=shuffle,
            progress_updates=progress_updates,
            skip_validation=skip_validation,
            callbacks=callbacks,
            cuda=cuda,
            warm_start=warm_start,
            random_state=random_state,
        )

    def _more_tags(self):
        return {
            "_xfail_checks": {
                "check_estimators_pickle": "pickling is not possible.",
                "check_fit2d_predict1d": ("regressor estimator cannot look like multiclass."),
                "check_dict_unchanged": ("regressor estimator cannot look like binary."),
                "check_dont_overwrite_parameters": (
                    "regressor estimator cannot look like multiclass."
                ),
                "check_methods_sample_order_invariance": (
                    "regressor estimator cannot look like multiclass."
                ),
                "check_methods_subset_invariance": (
                    "regressor estimator cannot look like multiclass."
                ),
                "check_non_transformer_estimators_n_iter": (
                    "regressor estimator cannot look like multiclass."
                ),
                "check_regressors_int": ("regressor estimator cannot look like multiclass."),
                "check_supervised_y_2d": ("regressor estimator cannot look like multiclass."),
                "check_estimators_overwrite_params": (
                    "regressor estimator cannot look like multiclass."
                ),
                "check_estimators_nan_inf": ("regressor estimator cannot look like binary."),
                "check_estimators_partial_fit_n_features": (
                    "regressor estimator cannot look like multiclass."
                ),
                "check_pipeline_consistency": ("regressor estimator cannot look like binary."),
                "check_dtype_object": ("regressor estimator cannot look like multiclass."),
                "check_estimators_fit_returns_self": (
                    "regressor estimator cannot look like multiclass."
                ),
                "check_fit_score_takes_y": ("regressor estimator cannot look like multiclass."),
                "check_estimators_dtypes": ("regressor estimator cannot look like multiclass."),
                "check_fit2d_1sample": ("regressor estimator cannot look like binary."),
<<<<<<< HEAD
                "check_fit2d_1feature": ("regressor estimator cannot look like binary."),
                "check_regressors_no_decision_function": (
                    "regressors should not have a decision function."
                ),
=======
                "check_regressor_data_not_an_array": ("data must be transformed into an array."),
>>>>>>> f5a3c558
                "check_regressors_train": ("predictions shape should match targets shape."),
            },
        }<|MERGE_RESOLUTION|>--- conflicted
+++ resolved
@@ -13,17 +13,12 @@
     TransformerMixin,
 )
 from sklearn.exceptions import NotFittedError
-<<<<<<< HEAD
-from sklearn.utils.validation import check_is_fitted, check_random_state, check_scalar
-=======
 from sklearn.utils import check_scalar
 from sklearn.utils.validation import (
     check_consistent_length,
     check_is_fitted,
     check_random_state,
 )
->>>>>>> f5a3c558
-
 from ._backend_engine import BackendEngine
 from ._constants import (
     _CALLBACK_RETURNS_ERROR,
@@ -1022,11 +1017,8 @@
                 ),
                 "check_supervised_y_2d": "DataConversionWarning not caught.",
             },
-<<<<<<< HEAD
-=======
             "requires_positive_X": True,
             "poor_score": True,
->>>>>>> f5a3c558
         }
 
 
@@ -1253,14 +1245,8 @@
                 "check_fit_score_takes_y": ("regressor estimator cannot look like multiclass."),
                 "check_estimators_dtypes": ("regressor estimator cannot look like multiclass."),
                 "check_fit2d_1sample": ("regressor estimator cannot look like binary."),
-<<<<<<< HEAD
                 "check_fit2d_1feature": ("regressor estimator cannot look like binary."),
-                "check_regressors_no_decision_function": (
-                    "regressors should not have a decision function."
-                ),
-=======
                 "check_regressor_data_not_an_array": ("data must be transformed into an array."),
->>>>>>> f5a3c558
                 "check_regressors_train": ("predictions shape should match targets shape."),
             },
         }