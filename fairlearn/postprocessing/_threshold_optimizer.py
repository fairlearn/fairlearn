--- conflicted
+++ resolved
@@ -241,15 +241,6 @@
         self,
         *,
         estimator=None,
-<<<<<<< HEAD
-        constraints="demographic_parity",
-        objective="accuracy_score",
-        grid_size=1000,
-        flip=False,
-        prefit=False,
-        predict_method="auto",
-        tol: float | None = None,
-=======
         constraints: Literal[
             "demographic_parity",
             "equalized_odds",
@@ -270,7 +261,7 @@
         flip: bool = False,
         prefit: bool = False,
         predict_method: Literal["auto", "predict_proba", "decision_function", "predict"] = "auto",
->>>>>>> d4b2cee4
+        tol: float | None = None,
     ):
         self.estimator = estimator
         self.constraints = constraints
@@ -531,14 +522,9 @@
         # Create the solution as interpolation of multiple points with a separate
         # interpolation per sensitive feature value.
         interpolation_dict = {}
-<<<<<<< HEAD
 
         for sensitive_feature_value, idx_best in zip(self._tradeoff_curve, optimal_indices):
             best_interpolation = self._tradeoff_curve[sensitive_feature_value].iloc[idx_best]
-=======
-        for sensitive_feature_value in self._tradeoff_curve.keys():
-            best_interpolation = self._tradeoff_curve[sensitive_feature_value].iloc[i_best]
->>>>>>> d4b2cee4
             interpolation_dict[sensitive_feature_value] = Bunch(
                 p0=best_interpolation.p0,
                 operation0=best_interpolation.operation0,
