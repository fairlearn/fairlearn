# Copyright (c) Microsoft Corporation. All rights reserved.
# Licensed under the MIT License.

"""Threshold Optimization Post Processing algorithm.

This is based on M. Hardt, E. Price, N. Srebro's paper
"`Equality of Opportunity in Supervised Learning
<https://arxiv.org/pdf/1610.02413.pdf>`_" for binary
classification with one categorical sensitive feature.
"""

import logging
import numpy as np
import pandas as pd
import random

from sklearn.base import BaseEstimator, ClassifierMixin
from sklearn.utils.validation import check_is_fitted

from fairlearn._input_validation import _validate_and_reformat_input
from ._constants import (LABEL_KEY, SCORE_KEY, SENSITIVE_FEATURE_KEY, OUTPUT_SEPARATOR,
                         DEMOGRAPHIC_PARITY, EQUALIZED_ODDS)
from ._roc_curve_utilities import _interpolate_curve, _get_roc
from ._interpolated_prediction import InterpolatedPredictor

# various error messages
DIFFERENT_INPUT_LENGTH_ERROR_MESSAGE = "{} need to be of equal length."
NON_BINARY_LABELS_ERROR_MESSAGE = "Labels other than 0/1 were provided."
NOT_SUPPORTED_CONSTRAINTS_ERROR_MESSAGE = "Currently only {} and {} are supported " \
    "constraints.".format(DEMOGRAPHIC_PARITY, EQUALIZED_ODDS)
MULTIPLE_DATA_COLUMNS_ERROR_MESSAGE = "Post processing currently only supports a single " \
    "column in {}."
SENSITIVE_FEATURE_NAME_CONFLICT_DETECTED_ERROR_MESSAGE = "A sensitive feature named {} or {} " \
    "was detected. Please rename your column and try again.".format(SCORE_KEY, LABEL_KEY)
SCORES_DATA_TOO_MANY_COLUMNS_ERROR_MESSAGE = "The provided scores data contains multiple columns."
UNEXPECTED_DATA_TYPE_ERROR_MESSAGE = "Unexpected data type {} encountered."
EITHER_PREDICTOR_OR_ESTIMATOR_ERROR_MESSAGE = "Only one of 'unconstrained_predictor' and " \
                                              "'estimator' can be passed."
PREDICTOR_OR_ESTIMATOR_REQUIRED_ERROR_MESSAGE = "One of 'unconstrained_predictor' and " \
                                                "'estimator' need to be passed."


_SUPPORTED_CONSTRAINTS = [DEMOGRAPHIC_PARITY, EQUALIZED_ODDS]

logger = logging.getLogger(__name__)


class ThresholdOptimizer(ClassifierMixin, BaseEstimator):
    """An Estimator based on the threshold optimization approach.

    The procedure followed is described in detail in
    `Hardt et al. (2016) <https://arxiv.org/abs/1610.02413>`_.

    :param unconstrained_predictor: The trained predictor whose output will be post processed
    :type unconstrained_predictor: A trained predictor
    :param estimator: An untrained estimator that will be trained, and
        subsequently its output will be post processed
    :type estimator: An untrained estimator
    :param grid_size: The number of ticks on the grid over which we evaluate the curves.
        A large grid_size means that we approximate the actual curve, so it increases the chance
        of being very close to the actual best solution.
    :type grid_size: int
    :param flip: Allow flipping to negative weights if it improves accuracy.
    :type flip: bool
    """

    def __init__(self, *, unconstrained_predictor=None, estimator=None,
<<<<<<< HEAD
                 constraints=DEMOGRAPHIC_PARITY, grid_size=1000, flip=True):
        if unconstrained_predictor and estimator:
            raise ValueError(EITHER_PREDICTOR_OR_ESTIMATOR_ERROR_MESSAGE)
        elif unconstrained_predictor:
            self._unconstrained_predictor = unconstrained_predictor
            self._estimator = None
        elif estimator:
            self._unconstrained_predictor = None
            self._estimator = estimator
        else:
            raise ValueError(PREDICTOR_OR_ESTIMATOR_REQUIRED_ERROR_MESSAGE)

        self._constraints = constraints
        if self._constraints not in _SUPPORTED_CONSTRAINTS:
            raise ValueError(NOT_SUPPORTED_CONSTRAINTS_ERROR_MESSAGE)

        self._grid_size = grid_size
        self._flip = flip
        self._post_processed_predictor_by_sensitive_feature = None
=======
                 constraints=DEMOGRAPHIC_PARITY, grid_size=1000, flip=True, plot=False):
        self.grid_size = grid_size
        self.flip = flip
        self.plot = plot
        self.post_processed_predictor_by_sensitive_feature = None
        self.constraints = constraints
        self.unconstrained_predictor = unconstrained_predictor
        self.estimator = estimator
>>>>>>> 79b3d419

    @property
    def constraints(self):
        """Return the constraints that the ThresholdOptimizer is tasked to enforce.

        :return: the name of the constraints
        :rtype: str
        """
        return self._constraints

    def fit(self, X, y, *, sensitive_features, **kwargs):
        """Fit the model.

        The fit is based on training features and labels, sensitive features,
        as well as the fairness-unaware predictor or estimator. If an estimator was passed
        in the constructor this fit method will call `fit(X, y, **kwargs)` on said estimator.

        :param X: The feature matrix
        :type X: numpy.ndarray or pandas.DataFrame
        :param y: The label vector
        :type y: numpy.ndarray, pandas.DataFrame, pandas.Series, or list
        :param sensitive_features: sensitive features to identify groups by, currently allows
            only a single column
        :type sensitive_features: currently 1D array as numpy.ndarray, list, pandas.DataFrame,
            or pandas.Series
        """
        if self.unconstrained_predictor and self.estimator:
            raise ValueError(EITHER_PREDICTOR_OR_ESTIMATOR_ERROR_MESSAGE)
        elif not self.unconstrained_predictor and not self.estimator:
            raise ValueError(PREDICTOR_OR_ESTIMATOR_REQUIRED_ERROR_MESSAGE)

        if self.constraints not in _SUPPORTED_CONSTRAINTS:
            raise ValueError(NOT_SUPPORTED_CONSTRAINTS_ERROR_MESSAGE)

        _, _, sensitive_feature_vector = _validate_and_reformat_input(
            X, y, sensitive_features=sensitive_features, enforce_binary_labels=True)

        # postprocessing can't handle 0/1 as floating point numbers, so this converts it to int
        if type(y) in [np.ndarray, pd.DataFrame, pd.Series]:
            y = y.astype(int)
        else:
            y = [int(y_val) for y_val in y]

        if self.estimator:
            # train estimator on data first
            self.estimator_ = self.estimator.fit(X, y, **kwargs)
        else:
            self.estimator_ = self.unconstrained_predictor

        scores = self.estimator_.predict(X)
        threshold_optimization_method = None
        if self.constraints == DEMOGRAPHIC_PARITY:
            threshold_optimization_method = \
<<<<<<< HEAD
                self._threshold_optimization_demographic_parity
        elif self._constraints == EQUALIZED_ODDS:
=======
                _threshold_optimization_demographic_parity
        elif self.constraints == EQUALIZED_ODDS:
>>>>>>> 79b3d419
            threshold_optimization_method = \
                self._threshold_optimization_equalized_odds
        else:
            raise ValueError(NOT_SUPPORTED_CONSTRAINTS_ERROR_MESSAGE)

        self._post_processed_predictor_by_sensitive_feature = threshold_optimization_method(
<<<<<<< HEAD
            sensitive_feature_vector, y, scores, self._grid_size, self._flip)
=======
            sensitive_feature_vector, y, scores, self.grid_size, self.flip, self.plot)
>>>>>>> 79b3d419

    def predict(self, X, *, sensitive_features, random_state=None):
        """Predict label for each sample in X while taking into account sensitive features.

        :param X: feature matrix
        :type X: numpy.ndarray or pandas.DataFrame
        :param sensitive_features: sensitive features to identify groups by, currently allows
            only a single column
        :type sensitive_features: currently 1D array as numpy.ndarray, list, pandas.DataFrame,
            or pandas.Series
        :param random_state: set to a constant for reproducibility
        :type random_state: int
        :return: predictions in numpy.ndarray
        """
        if random_state:
            random.seed(random_state)

        check_is_fitted(self)
        _, _, sensitive_feature_vector = _validate_and_reformat_input(
            X, y=None, sensitive_features=sensitive_features, expect_y=False,
            enforce_binary_labels=True)
        unconstrained_predictions = self.estimator_.predict(X)

        positive_probs = _vectorized_prediction(
            self._post_processed_predictor_by_sensitive_feature,
            sensitive_feature_vector,
            unconstrained_predictions)
        return (positive_probs >= np.random.rand(len(positive_probs))) * 1

    def _pmf_predict(self, X, *, sensitive_features):
        """Probabilistic mass function.

        :param X: Feature matrix
        :type X: numpy.ndarray or pandas.DataFrame
        :param sensitive_features: Sensitive features to identify groups by, currently allows
            only a single column
        :type sensitive_features: Currently 1D array as numpy.ndarray, list, pandas.DataFrame,
            or pandas.Series
        :return: array of tuples with probabilities for predicting 0 or 1, respectively. The sum
            of the two numbers in each tuple needs to add up to 1.
        :rtype: numpy.ndarray
        """
        check_is_fitted(self)
        _, _, sensitive_feature_vector = _validate_and_reformat_input(
            X, y=None, sensitive_features=sensitive_features, expect_y=False,
            enforce_binary_labels=True)
        positive_probs = _vectorized_prediction(
            self._post_processed_predictor_by_sensitive_feature, sensitive_feature_vector,
            self.estimator_.predict(X))
        return np.array([[1.0 - p, p] for p in positive_probs])

<<<<<<< HEAD
    def _validate_post_processed_predictor_is_fitted(self):
        if not self._post_processed_predictor_by_sensitive_feature:
            raise NotFittedError(PREDICT_BEFORE_FIT_ERROR_MESSAGE)

    def _threshold_optimization_demographic_parity(self, sensitive_features, labels, scores,
                                                   grid_size=1000, flip=True):
        """Calculate the selection and error rates for every sensitive feature value.

        These calculations are made at different
        thresholds over the scores. Subsequently weighs each sensitive feature value's error by
        the frequency of the sensitive feature value in the data. The minimum error point is the
        selected solution, which is recreated by interpolating between two points on the convex
        hull of all solutions. Each sensitive feature value has its own predictor in the resulting
        postprocessed predictor, which requires the sensitive feature value as an input.

        This method assumes that sensitive_features, labels, and scores are non-empty data
        structures of equal length, and labels contains only binary labels 0 and 1.

        :param sensitive_features: the feature data that determines the groups for which the
            parity constraints are enforced
        :type sensitive_features: list, numpy.ndarray, pandas.DataFrame, or pandas.Series
        :param labels: the labels of the dataset
        :type labels: list, numpy.ndarray, pandas.DataFrame, or pandas.Series
        :param scores: the scores produced by a predictor's prediction
        :type scores: list, numpy.ndarray, pandas.DataFrame, or pandas.Series
        :param grid_size: The number of ticks on the grid over which we evaluate the curves.
            A large grid_size means that we approximate the actual curve, so it increases the
            chance of being very close to the actual best solution.
        :type grid_size: int
        :param flip: allow flipping to negative weights if it improves accuracy.
        :type flip: bool
        :return: the postprocessed predictor as a function taking the sensitive feature value
            and the fairness unaware predictor's score as arguments to produce predictions
        """
        n = len(labels)
        self._selection_error_curve = {}
        self._x_grid = np.linspace(0, 1, grid_size + 1)
        error_given_selection = 0 * self._x_grid

        data_grouped_by_sensitive_feature = _reformat_and_group_data(
            sensitive_features, labels, scores)

        for sensitive_feature_value, group in data_grouped_by_sensitive_feature:
            # determine probability of current sensitive feature group based on data
            n_group = len(group)
            n_positive = sum(group[LABEL_KEY])
            n_negative = n_group - n_positive
            p_sensitive_feature_value = n_group / n

            roc_convex_hull = _get_roc(group, sensitive_feature_value, flip=flip)

            fraction_negative_label_positive_sample = (
                n_negative / n_group) * roc_convex_hull['x']
            fraction_positive_label_positive_sample = (
                n_positive / n_group) * roc_convex_hull['y']
            # Calculate selection to represent the proportion of positive predictions.
            roc_convex_hull['selection'] = fraction_negative_label_positive_sample + \
                fraction_positive_label_positive_sample

            fraction_positive_label_negative_sample = \
                (n_positive / n_group) * (1 - roc_convex_hull['y'])
            roc_convex_hull['error'] = fraction_negative_label_positive_sample + \
                fraction_positive_label_negative_sample

            self._selection_error_curve[sensitive_feature_value] = \
                _interpolate_curve(roc_convex_hull, 'selection', 'error', 'operation',
                                   self._x_grid)

            # Add up errors for the current group multiplied by the probability of the current
            # group. This will help us in identifying the minimum overall error.
            error_given_selection += p_sensitive_feature_value * \
                self._selection_error_curve[sensitive_feature_value]['error']

            logger.debug(OUTPUT_SEPARATOR)
            logger.debug("Processing %s", str(sensitive_feature_value))
            logger.debug(OUTPUT_SEPARATOR)
            logger.debug("DATA")
            logger.debug(group)
            logger.debug("ROC curve: convex")
            logger.debug(roc_convex_hull)

        # Find minimum error point given that at each point the selection rate for each sensitive
        # feature value is identical by design.
        i_best_DP = error_given_selection.idxmin()
        self._x_best = self._x_grid[i_best_DP]

        # create the solution as interpolation of multiple points with a separate predictor per
        # sensitive feature value
        predicted_DP_by_sensitive_feature = {}
        for sensitive_feature_value in self._selection_error_curve.keys():
            # For DP we already have the predictor directly without complex interpolation.
            selection_error_curve_result = self._selection_error_curve[sensitive_feature_value] \
                .transpose()[i_best_DP]
            predicted_DP_by_sensitive_feature[sensitive_feature_value] = \
                InterpolatedPredictor(0, 0,
                                      selection_error_curve_result.p0,
                                      selection_error_curve_result.operation0,
                                      selection_error_curve_result.p1,
                                      selection_error_curve_result.operation1)
=======

def _threshold_optimization_demographic_parity(sensitive_features, labels, scores, grid_size=1000,
                                               flip=True, plot=False):
    """Calculate the selection and error rates for every sensitive feature value.

    These calculations are made at different
    thresholds over the scores. Subsequently weighs each sensitive feature value's error by the
    frequency of the sensitive feature value in the data. The minimum error point is the selected
    solution, which is recreated by interpolating between two points on the convex hull of all
    solutions. Each sensitive feature value has its own predictor in the resulting postprocessed
    predictor, which requires the sensitive feature value as an input.

    This method assumes that sensitive_features, labels, and scores are non-empty data structures
    of equal length, and labels contains only binary labels 0 and 1.

    :param sensitive_features: the feature data that determines the groups for which the parity
        constraints are enforced
    :type sensitive_features: list, numpy.ndarray, pandas.DataFrame, or pandas.Series
    :param labels: the labels of the dataset
    :type labels: list, numpy.ndarray, pandas.DataFrame, or pandas.Series
    :param scores: the scores produced by a predictor's prediction
    :type scores: list, numpy.ndarray, pandas.DataFrame, or pandas.Series
    :param grid_size: The number of ticks on the grid over which we evaluate the curves.
        A large grid_size means that we approximate the actual curve, so it increases the chance
        of being very close to the actual best solution.
    :type grid_size: int
    :param flip: allow flipping to negative weights if it improves accuracy.
    :type flip: bool
    :param plot: show selection-error plot if True
    :type plot: bool
    :return: the postprocessed predictor as a function taking the sensitive feature value
        and the fairness unaware predictor's score as arguments to produce predictions
    """
    n = len(labels)
    selection_error_curve = {}
    x_grid = np.linspace(0, 1, grid_size + 1)
    error_given_selection = 0 * x_grid

    data_grouped_by_sensitive_feature = _reformat_and_group_data(
        sensitive_features, labels, scores)

    for sensitive_feature_value, group in data_grouped_by_sensitive_feature:
        # determine probability of current sensitive feature group based on data
        n_group = len(group)
        n_positive = sum(group[LABEL_KEY])
        n_negative = n_group - n_positive
        p_sensitive_feature_value = n_group / n

        roc_convex_hull = _get_roc(group, sensitive_feature_value, flip=flip)

        fraction_negative_label_positive_sample = (
            n_negative / n_group) * roc_convex_hull['x']
        fraction_positive_label_positive_sample = (
            n_positive / n_group) * roc_convex_hull['y']
        # Calculate selection to represent the proportion of positive predictions.
        roc_convex_hull['selection'] = fraction_negative_label_positive_sample + \
            fraction_positive_label_positive_sample

        fraction_positive_label_negative_sample = \
            (n_positive / n_group) * (1 - roc_convex_hull['y'])
        roc_convex_hull['error'] = fraction_negative_label_positive_sample + \
            fraction_positive_label_negative_sample

        selection_error_curve[sensitive_feature_value] = \
            _interpolate_curve(roc_convex_hull, 'selection', 'error', 'operation', x_grid)

        # Add up errors for the current group multiplied by the probability of the current group.
        # This will help us in identifying the minimum overall error.
        error_given_selection += p_sensitive_feature_value * \
            selection_error_curve[sensitive_feature_value]['error']
>>>>>>> 79b3d419

        logger.debug(OUTPUT_SEPARATOR)
        logger.debug("From ROC curves")
        logger.debug("Best DP: error=%.3f, selection rate=%.3f",
                     error_given_selection[i_best_DP], self._x_best)
        logger.debug(OUTPUT_SEPARATOR)

        return predicted_DP_by_sensitive_feature

    def _threshold_optimization_equalized_odds(self, sensitive_features, labels, scores,
                                               grid_size=1000, flip=True):
        """Calculate the ROC curve of every sensitive feature value at different thresholds.

        Subsequently takes the overlapping region of the ROC curves, and finds the best
        solution by selecting the point on the curve with minimal error.

        This method assumes that sensitive_features, labels, and scores are non-empty data
        structures of equal length, and labels contains only binary labels 0 and 1.

        :param sensitive_features: the feature data that determines the groups for which the
            parity constraints are enforced
        :type sensitive_features: list, numpy.ndarray, pandas.DataFrame, or pandas.Series
        :param labels: the labels of the dataset
        :type labels: list, numpy.ndarray, pandas.DataFrame, or pandas.Series
        :param scores: the scores produced by a predictor's prediction
        :type scores: list, numpy.ndarray, pandas.DataFrame, or pandas.Series
        :param grid_size: The number of ticks on the grid over which we evaluate the curves.
            A large grid_size means that we approximate the actual curve, so it increases the
            chance of being very close to the actual best solution.
        :type grid_size: int
        :param flip: allow flipping to negative weights if it improves accuracy.
        :type flip: bool
        :return: the postprocessed predictor as a function taking the sensitive feature value
            and the fairness unaware predictor's score as arguments to produce predictions
        """
        data_grouped_by_sensitive_feature = _reformat_and_group_data(
            sensitive_features, labels, scores)

        n = len(labels)

        if type(labels) == pd.DataFrame:
            n_positive = labels.sum().loc[0]
        else:
            n_positive = sum(labels)
        n_negative = n - n_positive
        self._roc_curve = {}
        self._x_grid = np.linspace(0, 1, grid_size + 1)
        y_values = pd.DataFrame()

        for sensitive_feature_value, group in data_grouped_by_sensitive_feature:
            roc_convex_hull = _get_roc(group, sensitive_feature_value, flip=flip)
            self._roc_curve[sensitive_feature_value] = \
                _interpolate_curve(roc_convex_hull, 'x', 'y', 'operation', self._x_grid)
            y_values[sensitive_feature_value] = self._roc_curve[sensitive_feature_value]['y']

            logger.debug(OUTPUT_SEPARATOR)
            logger.debug("Processing %s", str(sensitive_feature_value))
            logger.debug(OUTPUT_SEPARATOR)
            logger.debug("DATA")
            logger.debug(group)
            logger.debug("ROC curve: convex")
            logger.debug(roc_convex_hull)

        # Calculate the overlap of the ROC curves by taking the lowest y value
        # at every given x.
        self._y_min = np.amin(y_values, axis=1)
        # Calculate the error at any given x as the sum of
        # a) the proportion of negative labels multiplied by x which represents
        #    the conditional probability P[Y_hat=1 | Y=0], i.e. the probability
        #    of a positive prediction given a negative label.
        # b) the propotion of positive labels multiplied by 1-y_min, where y_min
        #    represents the conditional probability P[Y_hat=1 | Y=1], i.e. the
        #    probability of a correct prediction of a positive label, so 1-y_min
        #    represents a negative prediction given a positive label.
        error_given_x = (n_negative / n) * self._x_grid + (n_positive / n) * (1 - self._y_min)
        i_best_EO = error_given_x.idxmin()
        self._x_best = self._x_grid[i_best_EO]
        self._y_best = self._y_min[i_best_EO]

        # create the solution as interpolation of multiple points with a separate predictor
        # per sensitive feature
        predicted_EO_by_sensitive_feature = {}
        for sensitive_feature_value in self._roc_curve.keys():
            roc_result = self._roc_curve[sensitive_feature_value].transpose()[i_best_EO]
            # p_ignore * x_best represent the diagonal of the ROC plot.
            if roc_result.y == roc_result.x:
                # result is on the diagonal of the ROC plot, i.e. p_ignore is not required
                p_ignore = 0
            else:
                # Calculate p_ignore to change prediction P to y_best
                # p_ignore * x_best + (1 - p_ignore) * P
                difference_from_best_predictor_for_sensitive_feature = roc_result.y - self._y_best
                vertical_distance_from_diagonal = roc_result.y - roc_result.x
                p_ignore = difference_from_best_predictor_for_sensitive_feature / \
                    vertical_distance_from_diagonal

            predicted_EO_by_sensitive_feature[sensitive_feature_value] = \
                InterpolatedPredictor(p_ignore, self._x_best,
                                      roc_result.p0, roc_result.operation0,
                                      roc_result.p1, roc_result.operation1)

        logger.debug(OUTPUT_SEPARATOR)
        logger.debug("From ROC curves")
        logger.debug("Best EO: error=%.3f}, FP rate=%.3f}, TP rate=%.3f}",
                     error_given_x[i_best_EO], self._x_best, self._y_best)
        logger.debug(OUTPUT_SEPARATOR)

        return predicted_EO_by_sensitive_feature


def _vectorized_prediction(function_dict, sensitive_features, scores):
    """Make predictions for all samples with all provided functions.

    However, only use the results from the function that corresponds to the
    sensitive feature value of the sample.

    This method assumes that sensitive_features and scores are of equal length.

    :param function_dict: the functions that apply to various sensitive feature values
    :type function_dict: dictionary of functions
    :param sensitive_features: the feature data that determines the grouping
    :type sensitive_features: list, numpy.ndarray, pandas.DataFrame, or pandas.Series
    :param scores: vector of predicted values
    :type scores: list, numpy.ndarray, pandas.DataFrame, or pandas.Series
    """
    # handle type conversion to ndarray for other types
    sensitive_features_vector = np.array(sensitive_features)
    scores_vector = np.array(scores)

    return sum([(sensitive_features_vector == a) * function_dict[a].predict(scores_vector)
                for a in function_dict])


def _reformat_and_group_data(sensitive_features, labels, scores, sensitive_feature_names=None):
    """Reformats the data into a new pandas.DataFrame and group by sensitive feature values.

    The data are provided as three arguments (`sensitive_features`, `labels`, `scores`) and
    the new  DataFrame is grouped by sensitive feature values so that subsequently each group
    can be handled separately.

    :param sensitive_features: the sensitive features based on which the grouping is determined;
        currently only a single sensitive feature is supported
    :type sensitive_features: pandas.Series, pandas.DataFrame, numpy.ndarray, or list
    :param labels: the training labels
    :type labels: pandas.Series, pandas.DataFrame, numpy.ndarray, or list
    :param scores: the output from the unconstrained predictor used for training the mitigator
    :type scores: pandas.Series, pandas.DataFrame, numpy.ndarray, or list
    :param sensitive_feature_names: list of names for the sensitive features in case they were
        not implicitly provided (e.g. if `sensitive_features` is of type DataFrame); default
        None
    :type sensitive_feature_names: list of strings
    :return: the training data for the mitigator, grouped by sensitive feature value
    :rtype: pandas.DataFrameGroupBy
    """
    data_dict = {}

    # TODO: extend to multiple columns for additional group data
    # and name columns after original column names if possible
    # or store the original column names
    sensitive_feature_name = SENSITIVE_FEATURE_KEY
    if sensitive_feature_names is not None:
        if sensitive_feature_name in [SCORE_KEY, LABEL_KEY]:
            raise ValueError(SENSITIVE_FEATURE_NAME_CONFLICT_DETECTED_ERROR_MESSAGE)
        sensitive_feature_name = sensitive_feature_names[0]

    _reformat_data_into_dict(sensitive_feature_name, data_dict, sensitive_features)
    _reformat_data_into_dict(SCORE_KEY, data_dict, scores)
    _reformat_data_into_dict(LABEL_KEY, data_dict, labels)

    return pd.DataFrame(data_dict).groupby(sensitive_feature_name)


def _reformat_data_into_dict(key, data_dict, additional_data):
    """Add `additional_data` to `data_dict` with key `key`.

    Before `additional_data` is added to `data_dict` it is first
    reformatted into a numpy.ndarray or list.

    :param key: the key in `data_dict` at which `additional_data` should be stored;
        `key` should describe the purpose of `additional_data` in `data_dict`
    :type key: str
    :param data_dict: the dictionary containing all the relevant data; `additional_data` will be
        inserted at the key `key`.
    :type data_dict: dict
    :param additional_data: the data to be added to `data_dict` at the specified `key`
    :type additional_data: numpy.ndarray, pandas.DataFrame, pandas.Series, or list
    """
    if type(additional_data) == np.ndarray:
        if len(additional_data.shape) > 2 or (len(additional_data.shape) == 2 and
                                              additional_data.shape[1] > 1):
            # TODO: extend to multiple columns for additional_group data
            raise ValueError(
                MULTIPLE_DATA_COLUMNS_ERROR_MESSAGE.format("sensitive_features"))
        else:
            data_dict[key] = additional_data.squeeze()
    elif type(additional_data) == pd.DataFrame:
        # TODO: extend to multiple columns for additional_data by using column names
        for attribute_column in additional_data.columns:
            data_dict[key] = additional_data[attribute_column].values
    elif type(additional_data) == pd.Series:
        data_dict[key] = additional_data.values
    elif type(additional_data) == list:
        if type(additional_data[0]) == list:
            if len(additional_data[0]) > 1:
                # TODO: extend to multiple columns for additional_data
                raise ValueError(
                    MULTIPLE_DATA_COLUMNS_ERROR_MESSAGE.format("sensitive_features"))
            data_dict[key] = map(lambda a: a[0], additional_data)
        else:
            data_dict[key] = additional_data
    else:
        raise TypeError(UNEXPECTED_DATA_TYPE_ERROR_MESSAGE.format(
            type(additional_data)))<|MERGE_RESOLUTION|>--- conflicted
+++ resolved
@@ -65,36 +65,13 @@
     """
 
     def __init__(self, *, unconstrained_predictor=None, estimator=None,
-<<<<<<< HEAD
                  constraints=DEMOGRAPHIC_PARITY, grid_size=1000, flip=True):
-        if unconstrained_predictor and estimator:
-            raise ValueError(EITHER_PREDICTOR_OR_ESTIMATOR_ERROR_MESSAGE)
-        elif unconstrained_predictor:
-            self._unconstrained_predictor = unconstrained_predictor
-            self._estimator = None
-        elif estimator:
-            self._unconstrained_predictor = None
-            self._estimator = estimator
-        else:
-            raise ValueError(PREDICTOR_OR_ESTIMATOR_REQUIRED_ERROR_MESSAGE)
-
-        self._constraints = constraints
-        if self._constraints not in _SUPPORTED_CONSTRAINTS:
-            raise ValueError(NOT_SUPPORTED_CONSTRAINTS_ERROR_MESSAGE)
-
-        self._grid_size = grid_size
-        self._flip = flip
-        self._post_processed_predictor_by_sensitive_feature = None
-=======
-                 constraints=DEMOGRAPHIC_PARITY, grid_size=1000, flip=True, plot=False):
         self.grid_size = grid_size
         self.flip = flip
-        self.plot = plot
         self.post_processed_predictor_by_sensitive_feature = None
         self.constraints = constraints
         self.unconstrained_predictor = unconstrained_predictor
         self.estimator = estimator
->>>>>>> 79b3d419
 
     @property
     def constraints(self):
@@ -148,24 +125,15 @@
         threshold_optimization_method = None
         if self.constraints == DEMOGRAPHIC_PARITY:
             threshold_optimization_method = \
-<<<<<<< HEAD
-                self._threshold_optimization_demographic_parity
-        elif self._constraints == EQUALIZED_ODDS:
-=======
                 _threshold_optimization_demographic_parity
         elif self.constraints == EQUALIZED_ODDS:
->>>>>>> 79b3d419
             threshold_optimization_method = \
                 self._threshold_optimization_equalized_odds
         else:
             raise ValueError(NOT_SUPPORTED_CONSTRAINTS_ERROR_MESSAGE)
 
         self._post_processed_predictor_by_sensitive_feature = threshold_optimization_method(
-<<<<<<< HEAD
-            sensitive_feature_vector, y, scores, self._grid_size, self._flip)
-=======
-            sensitive_feature_vector, y, scores, self.grid_size, self.flip, self.plot)
->>>>>>> 79b3d419
+            sensitive_feature_vector, y, scores, self.grid_size, self.flip)
 
     def predict(self, X, *, sensitive_features, random_state=None):
         """Predict label for each sample in X while taking into account sensitive features.
@@ -217,35 +185,30 @@
             self.estimator_.predict(X))
         return np.array([[1.0 - p, p] for p in positive_probs])
 
-<<<<<<< HEAD
-    def _validate_post_processed_predictor_is_fitted(self):
-        if not self._post_processed_predictor_by_sensitive_feature:
-            raise NotFittedError(PREDICT_BEFORE_FIT_ERROR_MESSAGE)
-
     def _threshold_optimization_demographic_parity(self, sensitive_features, labels, scores,
                                                    grid_size=1000, flip=True):
         """Calculate the selection and error rates for every sensitive feature value.
 
         These calculations are made at different
-        thresholds over the scores. Subsequently weighs each sensitive feature value's error by
-        the frequency of the sensitive feature value in the data. The minimum error point is the
-        selected solution, which is recreated by interpolating between two points on the convex
-        hull of all solutions. Each sensitive feature value has its own predictor in the resulting
-        postprocessed predictor, which requires the sensitive feature value as an input.
-
-        This method assumes that sensitive_features, labels, and scores are non-empty data
-        structures of equal length, and labels contains only binary labels 0 and 1.
-
-        :param sensitive_features: the feature data that determines the groups for which the
-            parity constraints are enforced
+        thresholds over the scores. Subsequently weighs each sensitive feature value's error by the
+        frequency of the sensitive feature value in the data. The minimum error point is the selected
+        solution, which is recreated by interpolating between two points on the convex hull of all
+        solutions. Each sensitive feature value has its own predictor in the resulting postprocessed
+        predictor, which requires the sensitive feature value as an input.
+
+        This method assumes that sensitive_features, labels, and scores are non-empty data structures
+        of equal length, and labels contains only binary labels 0 and 1.
+
+        :param sensitive_features: the feature data that determines the groups for which the parity
+            constraints are enforced
         :type sensitive_features: list, numpy.ndarray, pandas.DataFrame, or pandas.Series
         :param labels: the labels of the dataset
         :type labels: list, numpy.ndarray, pandas.DataFrame, or pandas.Series
         :param scores: the scores produced by a predictor's prediction
         :type scores: list, numpy.ndarray, pandas.DataFrame, or pandas.Series
         :param grid_size: The number of ticks on the grid over which we evaluate the curves.
-            A large grid_size means that we approximate the actual curve, so it increases the
-            chance of being very close to the actual best solution.
+            A large grid_size means that we approximate the actual curve, so it increases the chance
+            of being very close to the actual best solution.
         :type grid_size: int
         :param flip: allow flipping to negative weights if it improves accuracy.
         :type flip: bool
@@ -286,109 +249,10 @@
                 _interpolate_curve(roc_convex_hull, 'selection', 'error', 'operation',
                                    self._x_grid)
 
-            # Add up errors for the current group multiplied by the probability of the current
-            # group. This will help us in identifying the minimum overall error.
+            # Add up errors for the current group multiplied by the probability of the current group.
+            # This will help us in identifying the minimum overall error.
             error_given_selection += p_sensitive_feature_value * \
                 self._selection_error_curve[sensitive_feature_value]['error']
-
-            logger.debug(OUTPUT_SEPARATOR)
-            logger.debug("Processing %s", str(sensitive_feature_value))
-            logger.debug(OUTPUT_SEPARATOR)
-            logger.debug("DATA")
-            logger.debug(group)
-            logger.debug("ROC curve: convex")
-            logger.debug(roc_convex_hull)
-
-        # Find minimum error point given that at each point the selection rate for each sensitive
-        # feature value is identical by design.
-        i_best_DP = error_given_selection.idxmin()
-        self._x_best = self._x_grid[i_best_DP]
-
-        # create the solution as interpolation of multiple points with a separate predictor per
-        # sensitive feature value
-        predicted_DP_by_sensitive_feature = {}
-        for sensitive_feature_value in self._selection_error_curve.keys():
-            # For DP we already have the predictor directly without complex interpolation.
-            selection_error_curve_result = self._selection_error_curve[sensitive_feature_value] \
-                .transpose()[i_best_DP]
-            predicted_DP_by_sensitive_feature[sensitive_feature_value] = \
-                InterpolatedPredictor(0, 0,
-                                      selection_error_curve_result.p0,
-                                      selection_error_curve_result.operation0,
-                                      selection_error_curve_result.p1,
-                                      selection_error_curve_result.operation1)
-=======
-
-def _threshold_optimization_demographic_parity(sensitive_features, labels, scores, grid_size=1000,
-                                               flip=True, plot=False):
-    """Calculate the selection and error rates for every sensitive feature value.
-
-    These calculations are made at different
-    thresholds over the scores. Subsequently weighs each sensitive feature value's error by the
-    frequency of the sensitive feature value in the data. The minimum error point is the selected
-    solution, which is recreated by interpolating between two points on the convex hull of all
-    solutions. Each sensitive feature value has its own predictor in the resulting postprocessed
-    predictor, which requires the sensitive feature value as an input.
-
-    This method assumes that sensitive_features, labels, and scores are non-empty data structures
-    of equal length, and labels contains only binary labels 0 and 1.
-
-    :param sensitive_features: the feature data that determines the groups for which the parity
-        constraints are enforced
-    :type sensitive_features: list, numpy.ndarray, pandas.DataFrame, or pandas.Series
-    :param labels: the labels of the dataset
-    :type labels: list, numpy.ndarray, pandas.DataFrame, or pandas.Series
-    :param scores: the scores produced by a predictor's prediction
-    :type scores: list, numpy.ndarray, pandas.DataFrame, or pandas.Series
-    :param grid_size: The number of ticks on the grid over which we evaluate the curves.
-        A large grid_size means that we approximate the actual curve, so it increases the chance
-        of being very close to the actual best solution.
-    :type grid_size: int
-    :param flip: allow flipping to negative weights if it improves accuracy.
-    :type flip: bool
-    :param plot: show selection-error plot if True
-    :type plot: bool
-    :return: the postprocessed predictor as a function taking the sensitive feature value
-        and the fairness unaware predictor's score as arguments to produce predictions
-    """
-    n = len(labels)
-    selection_error_curve = {}
-    x_grid = np.linspace(0, 1, grid_size + 1)
-    error_given_selection = 0 * x_grid
-
-    data_grouped_by_sensitive_feature = _reformat_and_group_data(
-        sensitive_features, labels, scores)
-
-    for sensitive_feature_value, group in data_grouped_by_sensitive_feature:
-        # determine probability of current sensitive feature group based on data
-        n_group = len(group)
-        n_positive = sum(group[LABEL_KEY])
-        n_negative = n_group - n_positive
-        p_sensitive_feature_value = n_group / n
-
-        roc_convex_hull = _get_roc(group, sensitive_feature_value, flip=flip)
-
-        fraction_negative_label_positive_sample = (
-            n_negative / n_group) * roc_convex_hull['x']
-        fraction_positive_label_positive_sample = (
-            n_positive / n_group) * roc_convex_hull['y']
-        # Calculate selection to represent the proportion of positive predictions.
-        roc_convex_hull['selection'] = fraction_negative_label_positive_sample + \
-            fraction_positive_label_positive_sample
-
-        fraction_positive_label_negative_sample = \
-            (n_positive / n_group) * (1 - roc_convex_hull['y'])
-        roc_convex_hull['error'] = fraction_negative_label_positive_sample + \
-            fraction_positive_label_negative_sample
-
-        selection_error_curve[sensitive_feature_value] = \
-            _interpolate_curve(roc_convex_hull, 'selection', 'error', 'operation', x_grid)
-
-        # Add up errors for the current group multiplied by the probability of the current group.
-        # This will help us in identifying the minimum overall error.
-        error_given_selection += p_sensitive_feature_value * \
-            selection_error_curve[sensitive_feature_value]['error']
->>>>>>> 79b3d419
 
         logger.debug(OUTPUT_SEPARATOR)
         logger.debug("From ROC curves")
